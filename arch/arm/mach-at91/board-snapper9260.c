--- conflicted
+++ resolved
@@ -69,10 +69,7 @@
 };
 
 static struct macb_platform_data snapper9260_macb_data = {
-<<<<<<< HEAD
-=======
 	.phy_irq_pin	= -EINVAL,
->>>>>>> 142f2101
 	.is_rmii	= 1,
 };
 
