--- conflicted
+++ resolved
@@ -96,17 +96,13 @@
 	return mode;
 }
 
-<<<<<<< HEAD
-static const char *const r8a7779_compat_dt[] __initconst = {
-=======
 static void __init r8a7779_init_time(void)
 {
 	r8a7779_clocks_init(r8a7779_read_mode_pins());
 	clocksource_of_init();
 }
 
-static const char *r8a7779_compat_dt[] __initdata = {
->>>>>>> c99cd90d
+static const char *const r8a7779_compat_dt[] __initconst = {
 	"renesas,r8a7779",
 	NULL,
 };
