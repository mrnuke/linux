/*
 * Copyright 2003-2011 NetLogic Microsystems, Inc. (NetLogic). All rights
 * reserved.
 *
 * This software is available to you under a choice of one of two
 * licenses.  You may choose to be licensed under the terms of the GNU
 * General Public License (GPL) Version 2, available from the file
 * COPYING in the main directory of this source tree, or the NetLogic
 * license below:
 *
 * Redistribution and use in source and binary forms, with or without
 * modification, are permitted provided that the following conditions
 * are met:
 *
 * 1. Redistributions of source code must retain the above copyright
 *    notice, this list of conditions and the following disclaimer.
 * 2. Redistributions in binary form must reproduce the above copyright
 *    notice, this list of conditions and the following disclaimer in
 *    the documentation and/or other materials provided with the
 *    distribution.
 *
 * THIS SOFTWARE IS PROVIDED BY NETLOGIC ``AS IS'' AND ANY EXPRESS OR
 * IMPLIED WARRANTIES, INCLUDING, BUT NOT LIMITED TO, THE IMPLIED
 * WARRANTIES OF MERCHANTABILITY AND FITNESS FOR A PARTICULAR PURPOSE
 * ARE DISCLAIMED. IN NO EVENT SHALL NETLOGIC OR CONTRIBUTORS BE LIABLE
 * FOR ANY DIRECT, INDIRECT, INCIDENTAL, SPECIAL, EXEMPLARY, OR
 * CONSEQUENTIAL DAMAGES (INCLUDING, BUT NOT LIMITED TO, PROCUREMENT OF
 * SUBSTITUTE GOODS OR SERVICES; LOSS OF USE, DATA, OR PROFITS; OR
 * BUSINESS INTERRUPTION) HOWEVER CAUSED AND ON ANY THEORY OF LIABILITY,
 * WHETHER IN CONTRACT, STRICT LIABILITY, OR TORT (INCLUDING NEGLIGENCE
 * OR OTHERWISE) ARISING IN ANY WAY OUT OF THE USE OF THIS SOFTWARE, EVEN
 * IF ADVISED OF THE POSSIBILITY OF SUCH DAMAGE.
 */

#include <linux/kernel.h>
#include <linux/of_fdt.h>

#include <asm/idle.h>
#include <asm/reboot.h>
#include <asm/time.h>
#include <asm/bootinfo.h>

#include <asm/netlogic/haldefs.h>
#include <asm/netlogic/common.h>

#include <asm/netlogic/xlp-hal/iomap.h>
#include <asm/netlogic/xlp-hal/xlp.h>
#include <asm/netlogic/xlp-hal/sys.h>

uint64_t nlm_io_base;
struct nlm_soc_info nlm_nodes[NLM_NR_NODES];
cpumask_t nlm_cpumask = CPU_MASK_CPU0;
unsigned int nlm_threads_per_core;

static void nlm_linux_exit(void)
{
	uint64_t sysbase = nlm_get_node(0)->sysbase;

	nlm_write_sys_reg(sysbase, SYS_CHIP_RESET, 1);
	for ( ; ; )
		cpu_wait();
}

static void nlm_fixup_mem(void)
{
	const int pref_backup = 512;
	int i;

	for (i = 0; i < boot_mem_map.nr_map; i++) {
		if (boot_mem_map.map[i].type != BOOT_MEM_RAM)
			continue;
		boot_mem_map.map[i].size -= pref_backup;
	}
}

static void __init xlp_init_mem_from_bars(void)
{
	uint64_t map[16];
	int i, n;

	n = xlp_get_dram_map(-1, map);	/* -1: info for all nodes */
	for (i = 0; i < n; i += 2) {
		/* exclude 0x1000_0000-0x2000_0000, u-boot device */
		if (map[i] <= 0x10000000 && map[i+1] > 0x10000000)
			map[i+1] = 0x10000000;
		if (map[i] > 0x10000000 && map[i] < 0x20000000)
			map[i] = 0x20000000;

		add_memory_region(map[i], map[i+1] - map[i], BOOT_MEM_RAM);
	}
}

void __init plat_mem_setup(void)
{
	panic_timeout	= 5;
	_machine_restart = (void (*)(char *))nlm_linux_exit;
	_machine_halt	= nlm_linux_exit;
	pm_power_off	= nlm_linux_exit;

	/* memory and bootargs from DT */
<<<<<<< HEAD
	early_init_devtree(initial_boot_params);
=======
	xlp_early_init_devtree();
>>>>>>> d8ec26d7

	if (boot_mem_map.nr_map == 0) {
		pr_info("Using DRAM BARs for memory map.\n");
		xlp_init_mem_from_bars();
	}
	/* Calculate and setup wired entries for mapped kernel */
	nlm_fixup_mem();
}

const char *get_system_type(void)
{
	switch (read_c0_prid() & 0xff00) {
	case PRID_IMP_NETLOGIC_XLP2XX:
		return "Broadcom XLPII Series";
	default:
		return "Netlogic XLP Series";
	}
}

void __init prom_free_prom_memory(void)
{
	/* Nothing yet */
}

void xlp_mmu_init(void)
{
	u32 conf4;

	if (cpu_is_xlpii()) {
		/* XLPII series has extended pagesize in config 4 */
		conf4 = read_c0_config4() & ~0x1f00u;
		write_c0_config4(conf4 | ((PAGE_SHIFT - 10) / 2 << 8));
	} else {
		/* enable extended TLB and Large Fixed TLB */
		write_c0_config6(read_c0_config6() | 0x24);

		/* set page mask of extended Fixed TLB in config7 */
		write_c0_config7(PM_DEFAULT_MASK >>
			(13 + (ffz(PM_DEFAULT_MASK >> 13) / 2)));
	}
}

void nlm_percpu_init(int hwcpuid)
{
}

void __init prom_init(void)
{
	void *reset_vec;

	nlm_io_base = CKSEG1ADDR(XLP_DEFAULT_IO_BASE);
	nlm_init_boot_cpu();
	xlp_mmu_init();
	nlm_node_init(0);
	xlp_dt_init((void *)(long)fw_arg0);

	/* Update reset entry point with CPU init code */
	reset_vec = (void *)CKSEG1ADDR(RESET_VEC_PHYS);
	memset(reset_vec, 0, RESET_VEC_SIZE);
	memcpy(reset_vec, (void *)nlm_reset_entry,
			(nlm_reset_entry_end - nlm_reset_entry));

#ifdef CONFIG_SMP
	cpumask_setall(&nlm_cpumask);
	nlm_wakeup_secondary_cpus();

	/* update TLB size after waking up threads */
	current_cpu_data.tlbsize = ((read_c0_config6() >> 16) & 0xffff) + 1;

	register_smp_ops(&nlm_smp_ops);
#endif
}<|MERGE_RESOLUTION|>--- conflicted
+++ resolved
@@ -98,11 +98,7 @@
 	pm_power_off	= nlm_linux_exit;
 
 	/* memory and bootargs from DT */
-<<<<<<< HEAD
-	early_init_devtree(initial_boot_params);
-=======
 	xlp_early_init_devtree();
->>>>>>> d8ec26d7
 
 	if (boot_mem_map.nr_map == 0) {
 		pr_info("Using DRAM BARs for memory map.\n");
