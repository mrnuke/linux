--- conflicted
+++ resolved
@@ -150,7 +150,6 @@
 		struct snd_usb_midi_out_endpoint* ep;
 		struct snd_rawmidi_substream *substream;
 		int active;
-		bool autopm_reference;
 		uint8_t cable;		/* cable number << 4 */
 		uint8_t state;
 #define STATE_UNKNOWN	0
@@ -1090,14 +1089,7 @@
 		snd_BUG();
 		return -ENXIO;
 	}
-<<<<<<< HEAD
-	err = usb_autopm_get_interface(umidi->iface);
-	port->autopm_reference = err >= 0;
-	if (err < 0 && err != -EACCES)
-		return -EIO;
-=======
-
->>>>>>> 20f3d0b9
+
 	substream->runtime->private_data = port;
 	port->state = STATE_UNKNOWN;
 	return substream_open(substream, 0, 1);
@@ -1105,17 +1097,7 @@
 
 static int snd_usbmidi_output_close(struct snd_rawmidi_substream *substream)
 {
-<<<<<<< HEAD
-	struct snd_usb_midi* umidi = substream->rmidi->private_data;
-	struct usbmidi_out_port *port = substream->runtime->private_data;
-
-	substream_open(substream, 0);
-	if (port->autopm_reference)
-		usb_autopm_put_interface(umidi->iface);
-	return 0;
-=======
 	return substream_open(substream, 0, 0);
->>>>>>> 20f3d0b9
 }
 
 static void snd_usbmidi_output_trigger(struct snd_rawmidi_substream *substream, int up)
