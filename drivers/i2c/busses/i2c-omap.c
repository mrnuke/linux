--- conflicted
+++ resolved
@@ -584,11 +584,7 @@
 
 	r = pm_runtime_get_sync(dev->dev);
 	if (IS_ERR_VALUE(r))
-<<<<<<< HEAD
-		return r;
-=======
 		goto out;
->>>>>>> 9450d57e
 
 	r = omap_i2c_wait_for_bb(dev);
 	if (r < 0)
