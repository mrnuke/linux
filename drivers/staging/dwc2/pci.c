/*
 * pci.c - DesignWare HS OTG Controller PCI driver
 *
 * Copyright (C) 2004-2013 Synopsys, Inc.
 *
 * Redistribution and use in source and binary forms, with or without
 * modification, are permitted provided that the following conditions
 * are met:
 * 1. Redistributions of source code must retain the above copyright
 *    notice, this list of conditions, and the following disclaimer,
 *    without modification.
 * 2. Redistributions in binary form must reproduce the above copyright
 *    notice, this list of conditions and the following disclaimer in the
 *    documentation and/or other materials provided with the distribution.
 * 3. The names of the above-listed copyright holders may not be used
 *    to endorse or promote products derived from this software without
 *    specific prior written permission.
 *
 * ALTERNATIVELY, this software may be distributed under the terms of the
 * GNU General Public License ("GPL") as published by the Free Software
 * Foundation; either version 2 of the License, or (at your option) any
 * later version.
 *
 * THIS SOFTWARE IS PROVIDED BY THE COPYRIGHT HOLDERS AND CONTRIBUTORS "AS
 * IS" AND ANY EXPRESS OR IMPLIED WARRANTIES, INCLUDING, BUT NOT LIMITED TO,
 * THE IMPLIED WARRANTIES OF MERCHANTABILITY AND FITNESS FOR A PARTICULAR
 * PURPOSE ARE DISCLAIMED. IN NO EVENT SHALL THE COPYRIGHT OWNER OR
 * CONTRIBUTORS BE LIABLE FOR ANY DIRECT, INDIRECT, INCIDENTAL, SPECIAL,
 * EXEMPLARY, OR CONSEQUENTIAL DAMAGES (INCLUDING, BUT NOT LIMITED TO,
 * PROCUREMENT OF SUBSTITUTE GOODS OR SERVICES; LOSS OF USE, DATA, OR
 * PROFITS; OR BUSINESS INTERRUPTION) HOWEVER CAUSED AND ON ANY THEORY OF
 * LIABILITY, WHETHER IN CONTRACT, STRICT LIABILITY, OR TORT (INCLUDING
 * NEGLIGENCE OR OTHERWISE) ARISING IN ANY WAY OUT OF THE USE OF THIS
 * SOFTWARE, EVEN IF ADVISED OF THE POSSIBILITY OF SUCH DAMAGE.
 */

/*
 * Provides the initialization and cleanup entry points for the DWC_otg PCI
 * driver
 */
#include <linux/kernel.h>
#include <linux/module.h>
#include <linux/moduleparam.h>
#include <linux/spinlock.h>
#include <linux/interrupt.h>
#include <linux/io.h>
#include <linux/slab.h>
#include <linux/pci.h>
#include <linux/usb.h>

#include <linux/usb/hcd.h>
#include <linux/usb/ch11.h>

#include "core.h"
#include "hcd.h"

#define PCI_VENDOR_ID_SYNOPSYS		0x16c3
#define PCI_PRODUCT_ID_HAPS_HSOTG	0xabc0

static const char dwc2_driver_name[] = "dwc2";

static const struct dwc2_core_params dwc2_module_params = {
	.otg_cap			= -1,
	.otg_ver			= -1,
	.dma_enable			= -1,
	.dma_desc_enable		= 0,
	.speed				= -1,
	.enable_dynamic_fifo		= -1,
	.en_multiple_tx_fifo		= -1,
	.host_rx_fifo_size		= 1024,
	.host_nperio_tx_fifo_size	= 256,
	.host_perio_tx_fifo_size	= 1024,
	.max_transfer_size		= 65535,
	.max_packet_count		= 511,
	.host_channels			= -1,
	.phy_type			= -1,
	.phy_utmi_width			= -1,
	.phy_ulpi_ddr			= -1,
	.phy_ulpi_ext_vbus		= -1,
	.i2c_enable			= -1,
	.ulpi_fs_ls			= -1,
	.host_support_fs_ls_low_power	= -1,
	.host_ls_low_power_phy_clk	= -1,
	.ts_dline			= -1,
	.reload_ctl			= -1,
	.ahbcfg				= -1,
<<<<<<< HEAD
=======
	.uframe_sched			= -1,
>>>>>>> d8ec26d7
};

/**
 * dwc2_driver_remove() - Called when the DWC_otg core is unregistered with the
 * DWC_otg driver
 *
 * @dev: Bus device
 *
 * This routine is called, for example, when the rmmod command is executed. The
 * device may or may not be electrically present. If it is present, the driver
 * stops device processing. Any resources used on behalf of this device are
 * freed.
 */
static void dwc2_driver_remove(struct pci_dev *dev)
{
	struct dwc2_hsotg *hsotg = pci_get_drvdata(dev);

	dwc2_hcd_remove(hsotg);
	pci_disable_device(dev);
}

/**
 * dwc2_driver_probe() - Called when the DWC_otg core is bound to the DWC_otg
 * driver
 *
 * @dev: Bus device
 *
 * This routine creates the driver components required to control the device
 * (core, HCD, and PCD) and initializes the device. The driver components are
 * stored in a dwc2_hsotg structure. A reference to the dwc2_hsotg is saved
 * in the device private data. This allows the driver to access the dwc2_hsotg
 * structure on subsequent calls to driver methods for this device.
 */
static int dwc2_driver_probe(struct pci_dev *dev,
			     const struct pci_device_id *id)
{
	struct dwc2_hsotg *hsotg;
	int retval;

	hsotg = devm_kzalloc(&dev->dev, sizeof(*hsotg), GFP_KERNEL);
	if (!hsotg)
		return -ENOMEM;

	hsotg->dev = &dev->dev;
	hsotg->regs = devm_ioremap_resource(&dev->dev, &dev->resource[0]);
	if (IS_ERR(hsotg->regs))
		return PTR_ERR(hsotg->regs);

	dev_dbg(&dev->dev, "mapped PA %08lx to VA %p\n",
		(unsigned long)pci_resource_start(dev, 0), hsotg->regs);

	if (pci_enable_device(dev) < 0)
		return -ENODEV;

	pci_set_master(dev);

	retval = dwc2_hcd_init(hsotg, dev->irq, &dwc2_module_params);
	if (retval) {
		pci_disable_device(dev);
		return retval;
	}

	pci_set_drvdata(dev, hsotg);

	return retval;
}

static DEFINE_PCI_DEVICE_TABLE(dwc2_pci_ids) = {
	{
		PCI_DEVICE(PCI_VENDOR_ID_SYNOPSYS, PCI_PRODUCT_ID_HAPS_HSOTG),
	},
	{
		PCI_DEVICE(PCI_VENDOR_ID_STMICRO,
			   PCI_DEVICE_ID_STMICRO_USB_OTG),
	},
	{ /* end: all zeroes */ }
};
MODULE_DEVICE_TABLE(pci, dwc2_pci_ids);

static struct pci_driver dwc2_pci_driver = {
	.name = dwc2_driver_name,
	.id_table = dwc2_pci_ids,
	.probe = dwc2_driver_probe,
	.remove = dwc2_driver_remove,
};

module_pci_driver(dwc2_pci_driver);

MODULE_DESCRIPTION("DESIGNWARE HS OTG PCI Bus Glue");
MODULE_AUTHOR("Synopsys, Inc.");
MODULE_LICENSE("Dual BSD/GPL");<|MERGE_RESOLUTION|>--- conflicted
+++ resolved
@@ -84,10 +84,7 @@
 	.ts_dline			= -1,
 	.reload_ctl			= -1,
 	.ahbcfg				= -1,
-<<<<<<< HEAD
-=======
 	.uframe_sched			= -1,
->>>>>>> d8ec26d7
 };
 
 /**
