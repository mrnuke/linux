--- conflicted
+++ resolved
@@ -34,19 +34,11 @@
   [0] - I/O port base
   [1] - unused
   [2] - Analog input reference
-<<<<<<< HEAD
-	  0 = single ended
-	  1 = differential
-  [3] - Analog input encoding (must match jumpers)
-	  0 = straight binary
-	  1 = two's complement
-=======
 	0 = single ended
 	1 = differential
   [3] - Analog input encoding (must match jumpers)
 	0 = straight binary
 	1 = two's complement
->>>>>>> b94c765a
 */
 
 #include <linux/interrupt.h>
@@ -142,11 +134,7 @@
 	unsigned long iobase;
 
 	iobase = it->options[0];
-<<<<<<< HEAD
-	printk(KERN_NOTICE "comedi%d: pcmad: 0x%04lx ", dev->minor, iobase);
-=======
 	printk(KERN_INFO "comedi%d: pcmad: 0x%04lx ", dev->minor, iobase);
->>>>>>> b94c765a
 	if (!request_region(iobase, PCMAD_SIZE, "pcmad")) {
 		printk(KERN_CONT "I/O port conflict\n");
 		return -EIO;
@@ -178,18 +166,11 @@
 
 static int pcmad_detach(struct comedi_device *dev)
 {
-<<<<<<< HEAD
-	printk(KERN_NOTICE "comedi%d: pcmad: remove\n", dev->minor);
-
-	if (dev->irq)
-		free_irq(dev->irq, dev);
-=======
 	printk(KERN_INFO "comedi%d: pcmad: remove\n", dev->minor);
 
 	if (dev->irq)
 		free_irq(dev->irq, dev);
 
->>>>>>> b94c765a
 	if (dev->iobase)
 		release_region(dev->iobase, PCMAD_SIZE);
 
