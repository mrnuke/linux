/************************************************************************
 * s2io.c: A Linux PCI-X Ethernet driver for Neterion 10GbE Server NIC
 * Copyright(c) 2002-2010 Exar Corp.
 *
 * This software may be used and distributed according to the terms of
 * the GNU General Public License (GPL), incorporated herein by reference.
 * Drivers based on or derived from this code fall under the GPL and must
 * retain the authorship, copyright and license notice.  This file is not
 * a complete program and may only be used when the entire operating
 * system is licensed under the GPL.
 * See the file COPYING in this distribution for more information.
 *
 * Credits:
 * Jeff Garzik		: For pointing out the improper error condition
 *			  check in the s2io_xmit routine and also some
 *			  issues in the Tx watch dog function. Also for
 *			  patiently answering all those innumerable
 *			  questions regaring the 2.6 porting issues.
 * Stephen Hemminger	: Providing proper 2.6 porting mechanism for some
 *			  macros available only in 2.6 Kernel.
 * Francois Romieu	: For pointing out all code part that were
 *			  deprecated and also styling related comments.
 * Grant Grundler	: For helping me get rid of some Architecture
 *			  dependent code.
 * Christopher Hellwig	: Some more 2.6 specific issues in the driver.
 *
 * The module loadable parameters that are supported by the driver and a brief
 * explanation of all the variables.
 *
 * rx_ring_num : This can be used to program the number of receive rings used
 * in the driver.
 * rx_ring_sz: This defines the number of receive blocks each ring can have.
 *     This is also an array of size 8.
 * rx_ring_mode: This defines the operation mode of all 8 rings. The valid
 *		values are 1, 2.
 * tx_fifo_num: This defines the number of Tx FIFOs thats used int the driver.
 * tx_fifo_len: This too is an array of 8. Each element defines the number of
 * Tx descriptors that can be associated with each corresponding FIFO.
 * intr_type: This defines the type of interrupt. The values can be 0(INTA),
 *     2(MSI_X). Default value is '2(MSI_X)'
 * lro_max_pkts: This parameter defines maximum number of packets can be
 *     aggregated as a single large packet
 * napi: This parameter used to enable/disable NAPI (polling Rx)
 *     Possible values '1' for enable and '0' for disable. Default is '1'
 * ufo: This parameter used to enable/disable UDP Fragmentation Offload(UFO)
 *      Possible values '1' for enable and '0' for disable. Default is '0'
 * vlan_tag_strip: This can be used to enable or disable vlan stripping.
 *                 Possible values '1' for enable , '0' for disable.
 *                 Default is '2' - which means disable in promisc mode
 *                 and enable in non-promiscuous mode.
 * multiq: This parameter used to enable/disable MULTIQUEUE support.
 *      Possible values '1' for enable and '0' for disable. Default is '0'
 ************************************************************************/

#define pr_fmt(fmt) KBUILD_MODNAME ": " fmt

#include <linux/module.h>
#include <linux/types.h>
#include <linux/errno.h>
#include <linux/ioport.h>
#include <linux/pci.h>
#include <linux/dma-mapping.h>
#include <linux/kernel.h>
#include <linux/netdevice.h>
#include <linux/etherdevice.h>
#include <linux/mdio.h>
#include <linux/skbuff.h>
#include <linux/init.h>
#include <linux/delay.h>
#include <linux/stddef.h>
#include <linux/ioctl.h>
#include <linux/timex.h>
#include <linux/ethtool.h>
#include <linux/workqueue.h>
#include <linux/if_vlan.h>
#include <linux/ip.h>
#include <linux/tcp.h>
#include <linux/uaccess.h>
#include <linux/io.h>
#include <linux/slab.h>
#include <linux/prefetch.h>
#include <net/tcp.h>

#include <asm/system.h>
#include <asm/div64.h>
#include <asm/irq.h>

/* local include */
#include "s2io.h"
#include "s2io-regs.h"

#define DRV_VERSION "2.0.26.28"

/* S2io Driver name & version. */
static const char s2io_driver_name[] = "Neterion";
static const char s2io_driver_version[] = DRV_VERSION;

static const int rxd_size[2] = {32, 48};
static const int rxd_count[2] = {127, 85};

static inline int RXD_IS_UP2DT(struct RxD_t *rxdp)
{
	int ret;

	ret = ((!(rxdp->Control_1 & RXD_OWN_XENA)) &&
	       (GET_RXD_MARKER(rxdp->Control_2) != THE_RXD_MARK));

	return ret;
}

/*
 * Cards with following subsystem_id have a link state indication
 * problem, 600B, 600C, 600D, 640B, 640C and 640D.
 * macro below identifies these cards given the subsystem_id.
 */
#define CARDS_WITH_FAULTY_LINK_INDICATORS(dev_type, subid)		\
	(dev_type == XFRAME_I_DEVICE) ?					\
	((((subid >= 0x600B) && (subid <= 0x600D)) ||			\
	  ((subid >= 0x640B) && (subid <= 0x640D))) ? 1 : 0) : 0

#define LINK_IS_UP(val64) (!(val64 & (ADAPTER_STATUS_RMAC_REMOTE_FAULT | \
				      ADAPTER_STATUS_RMAC_LOCAL_FAULT)))

static inline int is_s2io_card_up(const struct s2io_nic *sp)
{
	return test_bit(__S2IO_STATE_CARD_UP, &sp->state);
}

/* Ethtool related variables and Macros. */
static const char s2io_gstrings[][ETH_GSTRING_LEN] = {
	"Register test\t(offline)",
	"Eeprom test\t(offline)",
	"Link test\t(online)",
	"RLDRAM test\t(offline)",
	"BIST Test\t(offline)"
};

static const char ethtool_xena_stats_keys[][ETH_GSTRING_LEN] = {
	{"tmac_frms"},
	{"tmac_data_octets"},
	{"tmac_drop_frms"},
	{"tmac_mcst_frms"},
	{"tmac_bcst_frms"},
	{"tmac_pause_ctrl_frms"},
	{"tmac_ttl_octets"},
	{"tmac_ucst_frms"},
	{"tmac_nucst_frms"},
	{"tmac_any_err_frms"},
	{"tmac_ttl_less_fb_octets"},
	{"tmac_vld_ip_octets"},
	{"tmac_vld_ip"},
	{"tmac_drop_ip"},
	{"tmac_icmp"},
	{"tmac_rst_tcp"},
	{"tmac_tcp"},
	{"tmac_udp"},
	{"rmac_vld_frms"},
	{"rmac_data_octets"},
	{"rmac_fcs_err_frms"},
	{"rmac_drop_frms"},
	{"rmac_vld_mcst_frms"},
	{"rmac_vld_bcst_frms"},
	{"rmac_in_rng_len_err_frms"},
	{"rmac_out_rng_len_err_frms"},
	{"rmac_long_frms"},
	{"rmac_pause_ctrl_frms"},
	{"rmac_unsup_ctrl_frms"},
	{"rmac_ttl_octets"},
	{"rmac_accepted_ucst_frms"},
	{"rmac_accepted_nucst_frms"},
	{"rmac_discarded_frms"},
	{"rmac_drop_events"},
	{"rmac_ttl_less_fb_octets"},
	{"rmac_ttl_frms"},
	{"rmac_usized_frms"},
	{"rmac_osized_frms"},
	{"rmac_frag_frms"},
	{"rmac_jabber_frms"},
	{"rmac_ttl_64_frms"},
	{"rmac_ttl_65_127_frms"},
	{"rmac_ttl_128_255_frms"},
	{"rmac_ttl_256_511_frms"},
	{"rmac_ttl_512_1023_frms"},
	{"rmac_ttl_1024_1518_frms"},
	{"rmac_ip"},
	{"rmac_ip_octets"},
	{"rmac_hdr_err_ip"},
	{"rmac_drop_ip"},
	{"rmac_icmp"},
	{"rmac_tcp"},
	{"rmac_udp"},
	{"rmac_err_drp_udp"},
	{"rmac_xgmii_err_sym"},
	{"rmac_frms_q0"},
	{"rmac_frms_q1"},
	{"rmac_frms_q2"},
	{"rmac_frms_q3"},
	{"rmac_frms_q4"},
	{"rmac_frms_q5"},
	{"rmac_frms_q6"},
	{"rmac_frms_q7"},
	{"rmac_full_q0"},
	{"rmac_full_q1"},
	{"rmac_full_q2"},
	{"rmac_full_q3"},
	{"rmac_full_q4"},
	{"rmac_full_q5"},
	{"rmac_full_q6"},
	{"rmac_full_q7"},
	{"rmac_pause_cnt"},
	{"rmac_xgmii_data_err_cnt"},
	{"rmac_xgmii_ctrl_err_cnt"},
	{"rmac_accepted_ip"},
	{"rmac_err_tcp"},
	{"rd_req_cnt"},
	{"new_rd_req_cnt"},
	{"new_rd_req_rtry_cnt"},
	{"rd_rtry_cnt"},
	{"wr_rtry_rd_ack_cnt"},
	{"wr_req_cnt"},
	{"new_wr_req_cnt"},
	{"new_wr_req_rtry_cnt"},
	{"wr_rtry_cnt"},
	{"wr_disc_cnt"},
	{"rd_rtry_wr_ack_cnt"},
	{"txp_wr_cnt"},
	{"txd_rd_cnt"},
	{"txd_wr_cnt"},
	{"rxd_rd_cnt"},
	{"rxd_wr_cnt"},
	{"txf_rd_cnt"},
	{"rxf_wr_cnt"}
};

static const char ethtool_enhanced_stats_keys[][ETH_GSTRING_LEN] = {
	{"rmac_ttl_1519_4095_frms"},
	{"rmac_ttl_4096_8191_frms"},
	{"rmac_ttl_8192_max_frms"},
	{"rmac_ttl_gt_max_frms"},
	{"rmac_osized_alt_frms"},
	{"rmac_jabber_alt_frms"},
	{"rmac_gt_max_alt_frms"},
	{"rmac_vlan_frms"},
	{"rmac_len_discard"},
	{"rmac_fcs_discard"},
	{"rmac_pf_discard"},
	{"rmac_da_discard"},
	{"rmac_red_discard"},
	{"rmac_rts_discard"},
	{"rmac_ingm_full_discard"},
	{"link_fault_cnt"}
};

static const char ethtool_driver_stats_keys[][ETH_GSTRING_LEN] = {
	{"\n DRIVER STATISTICS"},
	{"single_bit_ecc_errs"},
	{"double_bit_ecc_errs"},
	{"parity_err_cnt"},
	{"serious_err_cnt"},
	{"soft_reset_cnt"},
	{"fifo_full_cnt"},
	{"ring_0_full_cnt"},
	{"ring_1_full_cnt"},
	{"ring_2_full_cnt"},
	{"ring_3_full_cnt"},
	{"ring_4_full_cnt"},
	{"ring_5_full_cnt"},
	{"ring_6_full_cnt"},
	{"ring_7_full_cnt"},
	{"alarm_transceiver_temp_high"},
	{"alarm_transceiver_temp_low"},
	{"alarm_laser_bias_current_high"},
	{"alarm_laser_bias_current_low"},
	{"alarm_laser_output_power_high"},
	{"alarm_laser_output_power_low"},
	{"warn_transceiver_temp_high"},
	{"warn_transceiver_temp_low"},
	{"warn_laser_bias_current_high"},
	{"warn_laser_bias_current_low"},
	{"warn_laser_output_power_high"},
	{"warn_laser_output_power_low"},
	{"lro_aggregated_pkts"},
	{"lro_flush_both_count"},
	{"lro_out_of_sequence_pkts"},
	{"lro_flush_due_to_max_pkts"},
	{"lro_avg_aggr_pkts"},
	{"mem_alloc_fail_cnt"},
	{"pci_map_fail_cnt"},
	{"watchdog_timer_cnt"},
	{"mem_allocated"},
	{"mem_freed"},
	{"link_up_cnt"},
	{"link_down_cnt"},
	{"link_up_time"},
	{"link_down_time"},
	{"tx_tcode_buf_abort_cnt"},
	{"tx_tcode_desc_abort_cnt"},
	{"tx_tcode_parity_err_cnt"},
	{"tx_tcode_link_loss_cnt"},
	{"tx_tcode_list_proc_err_cnt"},
	{"rx_tcode_parity_err_cnt"},
	{"rx_tcode_abort_cnt"},
	{"rx_tcode_parity_abort_cnt"},
	{"rx_tcode_rda_fail_cnt"},
	{"rx_tcode_unkn_prot_cnt"},
	{"rx_tcode_fcs_err_cnt"},
	{"rx_tcode_buf_size_err_cnt"},
	{"rx_tcode_rxd_corrupt_cnt"},
	{"rx_tcode_unkn_err_cnt"},
	{"tda_err_cnt"},
	{"pfc_err_cnt"},
	{"pcc_err_cnt"},
	{"tti_err_cnt"},
	{"tpa_err_cnt"},
	{"sm_err_cnt"},
	{"lso_err_cnt"},
	{"mac_tmac_err_cnt"},
	{"mac_rmac_err_cnt"},
	{"xgxs_txgxs_err_cnt"},
	{"xgxs_rxgxs_err_cnt"},
	{"rc_err_cnt"},
	{"prc_pcix_err_cnt"},
	{"rpa_err_cnt"},
	{"rda_err_cnt"},
	{"rti_err_cnt"},
	{"mc_err_cnt"}
};

#define S2IO_XENA_STAT_LEN	ARRAY_SIZE(ethtool_xena_stats_keys)
#define S2IO_ENHANCED_STAT_LEN	ARRAY_SIZE(ethtool_enhanced_stats_keys)
#define S2IO_DRIVER_STAT_LEN	ARRAY_SIZE(ethtool_driver_stats_keys)

#define XFRAME_I_STAT_LEN (S2IO_XENA_STAT_LEN + S2IO_DRIVER_STAT_LEN)
#define XFRAME_II_STAT_LEN (XFRAME_I_STAT_LEN + S2IO_ENHANCED_STAT_LEN)

#define XFRAME_I_STAT_STRINGS_LEN (XFRAME_I_STAT_LEN * ETH_GSTRING_LEN)
#define XFRAME_II_STAT_STRINGS_LEN (XFRAME_II_STAT_LEN * ETH_GSTRING_LEN)

#define S2IO_TEST_LEN	ARRAY_SIZE(s2io_gstrings)
#define S2IO_STRINGS_LEN	(S2IO_TEST_LEN * ETH_GSTRING_LEN)

#define S2IO_TIMER_CONF(timer, handle, arg, exp)	\
	init_timer(&timer);				\
	timer.function = handle;			\
	timer.data = (unsigned long)arg;		\
	mod_timer(&timer, (jiffies + exp))		\

/* copy mac addr to def_mac_addr array */
static void do_s2io_copy_mac_addr(struct s2io_nic *sp, int offset, u64 mac_addr)
{
	sp->def_mac_addr[offset].mac_addr[5] = (u8) (mac_addr);
	sp->def_mac_addr[offset].mac_addr[4] = (u8) (mac_addr >> 8);
	sp->def_mac_addr[offset].mac_addr[3] = (u8) (mac_addr >> 16);
	sp->def_mac_addr[offset].mac_addr[2] = (u8) (mac_addr >> 24);
	sp->def_mac_addr[offset].mac_addr[1] = (u8) (mac_addr >> 32);
	sp->def_mac_addr[offset].mac_addr[0] = (u8) (mac_addr >> 40);
}

/* Add the vlan */
static void s2io_vlan_rx_register(struct net_device *dev,
				  struct vlan_group *grp)
{
	int i;
	struct s2io_nic *nic = netdev_priv(dev);
	unsigned long flags[MAX_TX_FIFOS];
	struct config_param *config = &nic->config;
	struct mac_info *mac_control = &nic->mac_control;

	for (i = 0; i < config->tx_fifo_num; i++) {
		struct fifo_info *fifo = &mac_control->fifos[i];

		spin_lock_irqsave(&fifo->tx_lock, flags[i]);
	}

	nic->vlgrp = grp;

	for (i = config->tx_fifo_num - 1; i >= 0; i--) {
		struct fifo_info *fifo = &mac_control->fifos[i];

		spin_unlock_irqrestore(&fifo->tx_lock, flags[i]);
	}
}

/* Unregister the vlan */
static void s2io_vlan_rx_kill_vid(struct net_device *dev, unsigned short vid)
{
	int i;
	struct s2io_nic *nic = netdev_priv(dev);
	unsigned long flags[MAX_TX_FIFOS];
	struct config_param *config = &nic->config;
	struct mac_info *mac_control = &nic->mac_control;

	for (i = 0; i < config->tx_fifo_num; i++) {
		struct fifo_info *fifo = &mac_control->fifos[i];

		spin_lock_irqsave(&fifo->tx_lock, flags[i]);
	}

	if (nic->vlgrp)
		vlan_group_set_device(nic->vlgrp, vid, NULL);

	for (i = config->tx_fifo_num - 1; i >= 0; i--) {
		struct fifo_info *fifo = &mac_control->fifos[i];

		spin_unlock_irqrestore(&fifo->tx_lock, flags[i]);
	}
}

/*
 * Constants to be programmed into the Xena's registers, to configure
 * the XAUI.
 */

#define	END_SIGN	0x0
static const u64 herc_act_dtx_cfg[] = {
	/* Set address */
	0x8000051536750000ULL, 0x80000515367500E0ULL,
	/* Write data */
	0x8000051536750004ULL, 0x80000515367500E4ULL,
	/* Set address */
	0x80010515003F0000ULL, 0x80010515003F00E0ULL,
	/* Write data */
	0x80010515003F0004ULL, 0x80010515003F00E4ULL,
	/* Set address */
	0x801205150D440000ULL, 0x801205150D4400E0ULL,
	/* Write data */
	0x801205150D440004ULL, 0x801205150D4400E4ULL,
	/* Set address */
	0x80020515F2100000ULL, 0x80020515F21000E0ULL,
	/* Write data */
	0x80020515F2100004ULL, 0x80020515F21000E4ULL,
	/* Done */
	END_SIGN
};

static const u64 xena_dtx_cfg[] = {
	/* Set address */
	0x8000051500000000ULL, 0x80000515000000E0ULL,
	/* Write data */
	0x80000515D9350004ULL, 0x80000515D93500E4ULL,
	/* Set address */
	0x8001051500000000ULL, 0x80010515000000E0ULL,
	/* Write data */
	0x80010515001E0004ULL, 0x80010515001E00E4ULL,
	/* Set address */
	0x8002051500000000ULL, 0x80020515000000E0ULL,
	/* Write data */
	0x80020515F2100004ULL, 0x80020515F21000E4ULL,
	END_SIGN
};

/*
 * Constants for Fixing the MacAddress problem seen mostly on
 * Alpha machines.
 */
static const u64 fix_mac[] = {
	0x0060000000000000ULL, 0x0060600000000000ULL,
	0x0040600000000000ULL, 0x0000600000000000ULL,
	0x0020600000000000ULL, 0x0060600000000000ULL,
	0x0020600000000000ULL, 0x0060600000000000ULL,
	0x0020600000000000ULL, 0x0060600000000000ULL,
	0x0020600000000000ULL, 0x0060600000000000ULL,
	0x0020600000000000ULL, 0x0060600000000000ULL,
	0x0020600000000000ULL, 0x0060600000000000ULL,
	0x0020600000000000ULL, 0x0060600000000000ULL,
	0x0020600000000000ULL, 0x0060600000000000ULL,
	0x0020600000000000ULL, 0x0060600000000000ULL,
	0x0020600000000000ULL, 0x0060600000000000ULL,
	0x0020600000000000ULL, 0x0000600000000000ULL,
	0x0040600000000000ULL, 0x0060600000000000ULL,
	END_SIGN
};

MODULE_LICENSE("GPL");
MODULE_VERSION(DRV_VERSION);


/* Module Loadable parameters. */
S2IO_PARM_INT(tx_fifo_num, FIFO_DEFAULT_NUM);
S2IO_PARM_INT(rx_ring_num, 1);
S2IO_PARM_INT(multiq, 0);
S2IO_PARM_INT(rx_ring_mode, 1);
S2IO_PARM_INT(use_continuous_tx_intrs, 1);
S2IO_PARM_INT(rmac_pause_time, 0x100);
S2IO_PARM_INT(mc_pause_threshold_q0q3, 187);
S2IO_PARM_INT(mc_pause_threshold_q4q7, 187);
S2IO_PARM_INT(shared_splits, 0);
S2IO_PARM_INT(tmac_util_period, 5);
S2IO_PARM_INT(rmac_util_period, 5);
S2IO_PARM_INT(l3l4hdr_size, 128);
/* 0 is no steering, 1 is Priority steering, 2 is Default steering */
S2IO_PARM_INT(tx_steering_type, TX_DEFAULT_STEERING);
/* Frequency of Rx desc syncs expressed as power of 2 */
S2IO_PARM_INT(rxsync_frequency, 3);
/* Interrupt type. Values can be 0(INTA), 2(MSI_X) */
S2IO_PARM_INT(intr_type, 2);
/* Large receive offload feature */

/* Max pkts to be aggregated by LRO at one time. If not specified,
 * aggregation happens until we hit max IP pkt size(64K)
 */
S2IO_PARM_INT(lro_max_pkts, 0xFFFF);
S2IO_PARM_INT(indicate_max_pkts, 0);

S2IO_PARM_INT(napi, 1);
S2IO_PARM_INT(ufo, 0);
S2IO_PARM_INT(vlan_tag_strip, NO_STRIP_IN_PROMISC);

static unsigned int tx_fifo_len[MAX_TX_FIFOS] =
{DEFAULT_FIFO_0_LEN, [1 ...(MAX_TX_FIFOS - 1)] = DEFAULT_FIFO_1_7_LEN};
static unsigned int rx_ring_sz[MAX_RX_RINGS] =
{[0 ...(MAX_RX_RINGS - 1)] = SMALL_BLK_CNT};
static unsigned int rts_frm_len[MAX_RX_RINGS] =
{[0 ...(MAX_RX_RINGS - 1)] = 0 };

module_param_array(tx_fifo_len, uint, NULL, 0);
module_param_array(rx_ring_sz, uint, NULL, 0);
module_param_array(rts_frm_len, uint, NULL, 0);

/*
 * S2IO device table.
 * This table lists all the devices that this driver supports.
 */
static DEFINE_PCI_DEVICE_TABLE(s2io_tbl) = {
	{PCI_VENDOR_ID_S2IO, PCI_DEVICE_ID_S2IO_WIN,
	 PCI_ANY_ID, PCI_ANY_ID},
	{PCI_VENDOR_ID_S2IO, PCI_DEVICE_ID_S2IO_UNI,
	 PCI_ANY_ID, PCI_ANY_ID},
	{PCI_VENDOR_ID_S2IO, PCI_DEVICE_ID_HERC_WIN,
	 PCI_ANY_ID, PCI_ANY_ID},
	{PCI_VENDOR_ID_S2IO, PCI_DEVICE_ID_HERC_UNI,
	 PCI_ANY_ID, PCI_ANY_ID},
	{0,}
};

MODULE_DEVICE_TABLE(pci, s2io_tbl);

static struct pci_error_handlers s2io_err_handler = {
	.error_detected = s2io_io_error_detected,
	.slot_reset = s2io_io_slot_reset,
	.resume = s2io_io_resume,
};

static struct pci_driver s2io_driver = {
	.name = "S2IO",
	.id_table = s2io_tbl,
	.probe = s2io_init_nic,
	.remove = __devexit_p(s2io_rem_nic),
	.err_handler = &s2io_err_handler,
};

/* A simplifier macro used both by init and free shared_mem Fns(). */
#define TXD_MEM_PAGE_CNT(len, per_each) ((len+per_each - 1) / per_each)

/* netqueue manipulation helper functions */
static inline void s2io_stop_all_tx_queue(struct s2io_nic *sp)
{
	if (!sp->config.multiq) {
		int i;

		for (i = 0; i < sp->config.tx_fifo_num; i++)
			sp->mac_control.fifos[i].queue_state = FIFO_QUEUE_STOP;
	}
	netif_tx_stop_all_queues(sp->dev);
}

static inline void s2io_stop_tx_queue(struct s2io_nic *sp, int fifo_no)
{
	if (!sp->config.multiq)
		sp->mac_control.fifos[fifo_no].queue_state =
			FIFO_QUEUE_STOP;

	netif_tx_stop_all_queues(sp->dev);
}

static inline void s2io_start_all_tx_queue(struct s2io_nic *sp)
{
	if (!sp->config.multiq) {
		int i;

		for (i = 0; i < sp->config.tx_fifo_num; i++)
			sp->mac_control.fifos[i].queue_state = FIFO_QUEUE_START;
	}
	netif_tx_start_all_queues(sp->dev);
}

static inline void s2io_start_tx_queue(struct s2io_nic *sp, int fifo_no)
{
	if (!sp->config.multiq)
		sp->mac_control.fifos[fifo_no].queue_state =
			FIFO_QUEUE_START;

	netif_tx_start_all_queues(sp->dev);
}

static inline void s2io_wake_all_tx_queue(struct s2io_nic *sp)
{
	if (!sp->config.multiq) {
		int i;

		for (i = 0; i < sp->config.tx_fifo_num; i++)
			sp->mac_control.fifos[i].queue_state = FIFO_QUEUE_START;
	}
	netif_tx_wake_all_queues(sp->dev);
}

static inline void s2io_wake_tx_queue(
	struct fifo_info *fifo, int cnt, u8 multiq)
{

	if (multiq) {
		if (cnt && __netif_subqueue_stopped(fifo->dev, fifo->fifo_no))
			netif_wake_subqueue(fifo->dev, fifo->fifo_no);
	} else if (cnt && (fifo->queue_state == FIFO_QUEUE_STOP)) {
		if (netif_queue_stopped(fifo->dev)) {
			fifo->queue_state = FIFO_QUEUE_START;
			netif_wake_queue(fifo->dev);
		}
	}
}

/**
 * init_shared_mem - Allocation and Initialization of Memory
 * @nic: Device private variable.
 * Description: The function allocates all the memory areas shared
 * between the NIC and the driver. This includes Tx descriptors,
 * Rx descriptors and the statistics block.
 */

static int init_shared_mem(struct s2io_nic *nic)
{
	u32 size;
	void *tmp_v_addr, *tmp_v_addr_next;
	dma_addr_t tmp_p_addr, tmp_p_addr_next;
	struct RxD_block *pre_rxd_blk = NULL;
	int i, j, blk_cnt;
	int lst_size, lst_per_page;
	struct net_device *dev = nic->dev;
	unsigned long tmp;
	struct buffAdd *ba;
	struct config_param *config = &nic->config;
	struct mac_info *mac_control = &nic->mac_control;
	unsigned long long mem_allocated = 0;

	/* Allocation and initialization of TXDLs in FIFOs */
	size = 0;
	for (i = 0; i < config->tx_fifo_num; i++) {
		struct tx_fifo_config *tx_cfg = &config->tx_cfg[i];

		size += tx_cfg->fifo_len;
	}
	if (size > MAX_AVAILABLE_TXDS) {
		DBG_PRINT(ERR_DBG,
			  "Too many TxDs requested: %d, max supported: %d\n",
			  size, MAX_AVAILABLE_TXDS);
		return -EINVAL;
	}

	size = 0;
	for (i = 0; i < config->tx_fifo_num; i++) {
		struct tx_fifo_config *tx_cfg = &config->tx_cfg[i];

		size = tx_cfg->fifo_len;
		/*
		 * Legal values are from 2 to 8192
		 */
		if (size < 2) {
			DBG_PRINT(ERR_DBG, "Fifo %d: Invalid length (%d) - "
				  "Valid lengths are 2 through 8192\n",
				  i, size);
			return -EINVAL;
		}
	}

	lst_size = (sizeof(struct TxD) * config->max_txds);
	lst_per_page = PAGE_SIZE / lst_size;

	for (i = 0; i < config->tx_fifo_num; i++) {
		struct fifo_info *fifo = &mac_control->fifos[i];
		struct tx_fifo_config *tx_cfg = &config->tx_cfg[i];
		int fifo_len = tx_cfg->fifo_len;
		int list_holder_size = fifo_len * sizeof(struct list_info_hold);

		fifo->list_info = kzalloc(list_holder_size, GFP_KERNEL);
		if (!fifo->list_info) {
			DBG_PRINT(INFO_DBG, "Malloc failed for list_info\n");
			return -ENOMEM;
		}
		mem_allocated += list_holder_size;
	}
	for (i = 0; i < config->tx_fifo_num; i++) {
		int page_num = TXD_MEM_PAGE_CNT(config->tx_cfg[i].fifo_len,
						lst_per_page);
		struct fifo_info *fifo = &mac_control->fifos[i];
		struct tx_fifo_config *tx_cfg = &config->tx_cfg[i];

		fifo->tx_curr_put_info.offset = 0;
		fifo->tx_curr_put_info.fifo_len = tx_cfg->fifo_len - 1;
		fifo->tx_curr_get_info.offset = 0;
		fifo->tx_curr_get_info.fifo_len = tx_cfg->fifo_len - 1;
		fifo->fifo_no = i;
		fifo->nic = nic;
		fifo->max_txds = MAX_SKB_FRAGS + 2;
		fifo->dev = dev;

		for (j = 0; j < page_num; j++) {
			int k = 0;
			dma_addr_t tmp_p;
			void *tmp_v;
			tmp_v = pci_alloc_consistent(nic->pdev,
						     PAGE_SIZE, &tmp_p);
			if (!tmp_v) {
				DBG_PRINT(INFO_DBG,
					  "pci_alloc_consistent failed for TxDL\n");
				return -ENOMEM;
			}
			/* If we got a zero DMA address(can happen on
			 * certain platforms like PPC), reallocate.
			 * Store virtual address of page we don't want,
			 * to be freed later.
			 */
			if (!tmp_p) {
				mac_control->zerodma_virt_addr = tmp_v;
				DBG_PRINT(INIT_DBG,
					  "%s: Zero DMA address for TxDL. "
					  "Virtual address %p\n",
					  dev->name, tmp_v);
				tmp_v = pci_alloc_consistent(nic->pdev,
							     PAGE_SIZE, &tmp_p);
				if (!tmp_v) {
					DBG_PRINT(INFO_DBG,
						  "pci_alloc_consistent failed for TxDL\n");
					return -ENOMEM;
				}
				mem_allocated += PAGE_SIZE;
			}
			while (k < lst_per_page) {
				int l = (j * lst_per_page) + k;
				if (l == tx_cfg->fifo_len)
					break;
				fifo->list_info[l].list_virt_addr =
					tmp_v + (k * lst_size);
				fifo->list_info[l].list_phy_addr =
					tmp_p + (k * lst_size);
				k++;
			}
		}
	}

	for (i = 0; i < config->tx_fifo_num; i++) {
		struct fifo_info *fifo = &mac_control->fifos[i];
		struct tx_fifo_config *tx_cfg = &config->tx_cfg[i];

		size = tx_cfg->fifo_len;
		fifo->ufo_in_band_v = kcalloc(size, sizeof(u64), GFP_KERNEL);
		if (!fifo->ufo_in_band_v)
			return -ENOMEM;
		mem_allocated += (size * sizeof(u64));
	}

	/* Allocation and initialization of RXDs in Rings */
	size = 0;
	for (i = 0; i < config->rx_ring_num; i++) {
		struct rx_ring_config *rx_cfg = &config->rx_cfg[i];
		struct ring_info *ring = &mac_control->rings[i];

		if (rx_cfg->num_rxd % (rxd_count[nic->rxd_mode] + 1)) {
			DBG_PRINT(ERR_DBG, "%s: Ring%d RxD count is not a "
				  "multiple of RxDs per Block\n",
				  dev->name, i);
			return FAILURE;
		}
		size += rx_cfg->num_rxd;
		ring->block_count = rx_cfg->num_rxd /
			(rxd_count[nic->rxd_mode] + 1);
		ring->pkt_cnt = rx_cfg->num_rxd - ring->block_count;
	}
	if (nic->rxd_mode == RXD_MODE_1)
		size = (size * (sizeof(struct RxD1)));
	else
		size = (size * (sizeof(struct RxD3)));

	for (i = 0; i < config->rx_ring_num; i++) {
		struct rx_ring_config *rx_cfg = &config->rx_cfg[i];
		struct ring_info *ring = &mac_control->rings[i];

		ring->rx_curr_get_info.block_index = 0;
		ring->rx_curr_get_info.offset = 0;
		ring->rx_curr_get_info.ring_len = rx_cfg->num_rxd - 1;
		ring->rx_curr_put_info.block_index = 0;
		ring->rx_curr_put_info.offset = 0;
		ring->rx_curr_put_info.ring_len = rx_cfg->num_rxd - 1;
		ring->nic = nic;
		ring->ring_no = i;

		blk_cnt = rx_cfg->num_rxd / (rxd_count[nic->rxd_mode] + 1);
		/*  Allocating all the Rx blocks */
		for (j = 0; j < blk_cnt; j++) {
			struct rx_block_info *rx_blocks;
			int l;

			rx_blocks = &ring->rx_blocks[j];
			size = SIZE_OF_BLOCK;	/* size is always page size */
			tmp_v_addr = pci_alloc_consistent(nic->pdev, size,
							  &tmp_p_addr);
			if (tmp_v_addr == NULL) {
				/*
				 * In case of failure, free_shared_mem()
				 * is called, which should free any
				 * memory that was alloced till the
				 * failure happened.
				 */
				rx_blocks->block_virt_addr = tmp_v_addr;
				return -ENOMEM;
			}
			mem_allocated += size;
			memset(tmp_v_addr, 0, size);

			size = sizeof(struct rxd_info) *
				rxd_count[nic->rxd_mode];
			rx_blocks->block_virt_addr = tmp_v_addr;
			rx_blocks->block_dma_addr = tmp_p_addr;
			rx_blocks->rxds = kmalloc(size,  GFP_KERNEL);
			if (!rx_blocks->rxds)
				return -ENOMEM;
			mem_allocated += size;
			for (l = 0; l < rxd_count[nic->rxd_mode]; l++) {
				rx_blocks->rxds[l].virt_addr =
					rx_blocks->block_virt_addr +
					(rxd_size[nic->rxd_mode] * l);
				rx_blocks->rxds[l].dma_addr =
					rx_blocks->block_dma_addr +
					(rxd_size[nic->rxd_mode] * l);
			}
		}
		/* Interlinking all Rx Blocks */
		for (j = 0; j < blk_cnt; j++) {
			int next = (j + 1) % blk_cnt;
			tmp_v_addr = ring->rx_blocks[j].block_virt_addr;
			tmp_v_addr_next = ring->rx_blocks[next].block_virt_addr;
			tmp_p_addr = ring->rx_blocks[j].block_dma_addr;
			tmp_p_addr_next = ring->rx_blocks[next].block_dma_addr;

			pre_rxd_blk = (struct RxD_block *)tmp_v_addr;
			pre_rxd_blk->reserved_2_pNext_RxD_block =
				(unsigned long)tmp_v_addr_next;
			pre_rxd_blk->pNext_RxD_Blk_physical =
				(u64)tmp_p_addr_next;
		}
	}
	if (nic->rxd_mode == RXD_MODE_3B) {
		/*
		 * Allocation of Storages for buffer addresses in 2BUFF mode
		 * and the buffers as well.
		 */
		for (i = 0; i < config->rx_ring_num; i++) {
			struct rx_ring_config *rx_cfg = &config->rx_cfg[i];
			struct ring_info *ring = &mac_control->rings[i];

			blk_cnt = rx_cfg->num_rxd /
				(rxd_count[nic->rxd_mode] + 1);
			size = sizeof(struct buffAdd *) * blk_cnt;
			ring->ba = kmalloc(size, GFP_KERNEL);
			if (!ring->ba)
				return -ENOMEM;
			mem_allocated += size;
			for (j = 0; j < blk_cnt; j++) {
				int k = 0;

				size = sizeof(struct buffAdd) *
					(rxd_count[nic->rxd_mode] + 1);
				ring->ba[j] = kmalloc(size, GFP_KERNEL);
				if (!ring->ba[j])
					return -ENOMEM;
				mem_allocated += size;
				while (k != rxd_count[nic->rxd_mode]) {
					ba = &ring->ba[j][k];
					size = BUF0_LEN + ALIGN_SIZE;
					ba->ba_0_org = kmalloc(size, GFP_KERNEL);
					if (!ba->ba_0_org)
						return -ENOMEM;
					mem_allocated += size;
					tmp = (unsigned long)ba->ba_0_org;
					tmp += ALIGN_SIZE;
					tmp &= ~((unsigned long)ALIGN_SIZE);
					ba->ba_0 = (void *)tmp;

					size = BUF1_LEN + ALIGN_SIZE;
					ba->ba_1_org = kmalloc(size, GFP_KERNEL);
					if (!ba->ba_1_org)
						return -ENOMEM;
					mem_allocated += size;
					tmp = (unsigned long)ba->ba_1_org;
					tmp += ALIGN_SIZE;
					tmp &= ~((unsigned long)ALIGN_SIZE);
					ba->ba_1 = (void *)tmp;
					k++;
				}
			}
		}
	}

	/* Allocation and initialization of Statistics block */
	size = sizeof(struct stat_block);
	mac_control->stats_mem =
		pci_alloc_consistent(nic->pdev, size,
				     &mac_control->stats_mem_phy);

	if (!mac_control->stats_mem) {
		/*
		 * In case of failure, free_shared_mem() is called, which
		 * should free any memory that was alloced till the
		 * failure happened.
		 */
		return -ENOMEM;
	}
	mem_allocated += size;
	mac_control->stats_mem_sz = size;

	tmp_v_addr = mac_control->stats_mem;
	mac_control->stats_info = (struct stat_block *)tmp_v_addr;
	memset(tmp_v_addr, 0, size);
	DBG_PRINT(INIT_DBG, "%s: Ring Mem PHY: 0x%llx\n",
		dev_name(&nic->pdev->dev), (unsigned long long)tmp_p_addr);
	mac_control->stats_info->sw_stat.mem_allocated += mem_allocated;
	return SUCCESS;
}

/**
 * free_shared_mem - Free the allocated Memory
 * @nic:  Device private variable.
 * Description: This function is to free all memory locations allocated by
 * the init_shared_mem() function and return it to the kernel.
 */

static void free_shared_mem(struct s2io_nic *nic)
{
	int i, j, blk_cnt, size;
	void *tmp_v_addr;
	dma_addr_t tmp_p_addr;
	int lst_size, lst_per_page;
	struct net_device *dev;
	int page_num = 0;
	struct config_param *config;
	struct mac_info *mac_control;
	struct stat_block *stats;
	struct swStat *swstats;

	if (!nic)
		return;

	dev = nic->dev;

	config = &nic->config;
	mac_control = &nic->mac_control;
	stats = mac_control->stats_info;
	swstats = &stats->sw_stat;

	lst_size = sizeof(struct TxD) * config->max_txds;
	lst_per_page = PAGE_SIZE / lst_size;

	for (i = 0; i < config->tx_fifo_num; i++) {
		struct fifo_info *fifo = &mac_control->fifos[i];
		struct tx_fifo_config *tx_cfg = &config->tx_cfg[i];

		page_num = TXD_MEM_PAGE_CNT(tx_cfg->fifo_len, lst_per_page);
		for (j = 0; j < page_num; j++) {
			int mem_blks = (j * lst_per_page);
			struct list_info_hold *fli;

			if (!fifo->list_info)
				return;

			fli = &fifo->list_info[mem_blks];
			if (!fli->list_virt_addr)
				break;
			pci_free_consistent(nic->pdev, PAGE_SIZE,
					    fli->list_virt_addr,
					    fli->list_phy_addr);
			swstats->mem_freed += PAGE_SIZE;
		}
		/* If we got a zero DMA address during allocation,
		 * free the page now
		 */
		if (mac_control->zerodma_virt_addr) {
			pci_free_consistent(nic->pdev, PAGE_SIZE,
					    mac_control->zerodma_virt_addr,
					    (dma_addr_t)0);
			DBG_PRINT(INIT_DBG,
				  "%s: Freeing TxDL with zero DMA address. "
				  "Virtual address %p\n",
				  dev->name, mac_control->zerodma_virt_addr);
			swstats->mem_freed += PAGE_SIZE;
		}
		kfree(fifo->list_info);
		swstats->mem_freed += tx_cfg->fifo_len *
			sizeof(struct list_info_hold);
	}

	size = SIZE_OF_BLOCK;
	for (i = 0; i < config->rx_ring_num; i++) {
		struct ring_info *ring = &mac_control->rings[i];

		blk_cnt = ring->block_count;
		for (j = 0; j < blk_cnt; j++) {
			tmp_v_addr = ring->rx_blocks[j].block_virt_addr;
			tmp_p_addr = ring->rx_blocks[j].block_dma_addr;
			if (tmp_v_addr == NULL)
				break;
			pci_free_consistent(nic->pdev, size,
					    tmp_v_addr, tmp_p_addr);
			swstats->mem_freed += size;
			kfree(ring->rx_blocks[j].rxds);
			swstats->mem_freed += sizeof(struct rxd_info) *
				rxd_count[nic->rxd_mode];
		}
	}

	if (nic->rxd_mode == RXD_MODE_3B) {
		/* Freeing buffer storage addresses in 2BUFF mode. */
		for (i = 0; i < config->rx_ring_num; i++) {
			struct rx_ring_config *rx_cfg = &config->rx_cfg[i];
			struct ring_info *ring = &mac_control->rings[i];

			blk_cnt = rx_cfg->num_rxd /
				(rxd_count[nic->rxd_mode] + 1);
			for (j = 0; j < blk_cnt; j++) {
				int k = 0;
				if (!ring->ba[j])
					continue;
				while (k != rxd_count[nic->rxd_mode]) {
					struct buffAdd *ba = &ring->ba[j][k];
					kfree(ba->ba_0_org);
					swstats->mem_freed +=
						BUF0_LEN + ALIGN_SIZE;
					kfree(ba->ba_1_org);
					swstats->mem_freed +=
						BUF1_LEN + ALIGN_SIZE;
					k++;
				}
				kfree(ring->ba[j]);
				swstats->mem_freed += sizeof(struct buffAdd) *
					(rxd_count[nic->rxd_mode] + 1);
			}
			kfree(ring->ba);
			swstats->mem_freed += sizeof(struct buffAdd *) *
				blk_cnt;
		}
	}

	for (i = 0; i < nic->config.tx_fifo_num; i++) {
		struct fifo_info *fifo = &mac_control->fifos[i];
		struct tx_fifo_config *tx_cfg = &config->tx_cfg[i];

		if (fifo->ufo_in_band_v) {
			swstats->mem_freed += tx_cfg->fifo_len *
				sizeof(u64);
			kfree(fifo->ufo_in_band_v);
		}
	}

	if (mac_control->stats_mem) {
		swstats->mem_freed += mac_control->stats_mem_sz;
		pci_free_consistent(nic->pdev,
				    mac_control->stats_mem_sz,
				    mac_control->stats_mem,
				    mac_control->stats_mem_phy);
	}
}

/**
 * s2io_verify_pci_mode -
 */

static int s2io_verify_pci_mode(struct s2io_nic *nic)
{
	struct XENA_dev_config __iomem *bar0 = nic->bar0;
	register u64 val64 = 0;
	int     mode;

	val64 = readq(&bar0->pci_mode);
	mode = (u8)GET_PCI_MODE(val64);

	if (val64 & PCI_MODE_UNKNOWN_MODE)
		return -1;      /* Unknown PCI mode */
	return mode;
}

#define NEC_VENID   0x1033
#define NEC_DEVID   0x0125
static int s2io_on_nec_bridge(struct pci_dev *s2io_pdev)
{
	struct pci_dev *tdev = NULL;
	while ((tdev = pci_get_device(PCI_ANY_ID, PCI_ANY_ID, tdev)) != NULL) {
		if (tdev->vendor == NEC_VENID && tdev->device == NEC_DEVID) {
			if (tdev->bus == s2io_pdev->bus->parent) {
				pci_dev_put(tdev);
				return 1;
			}
		}
	}
	return 0;
}

static int bus_speed[8] = {33, 133, 133, 200, 266, 133, 200, 266};
/**
 * s2io_print_pci_mode -
 */
static int s2io_print_pci_mode(struct s2io_nic *nic)
{
	struct XENA_dev_config __iomem *bar0 = nic->bar0;
	register u64 val64 = 0;
	int	mode;
	struct config_param *config = &nic->config;
	const char *pcimode;

	val64 = readq(&bar0->pci_mode);
	mode = (u8)GET_PCI_MODE(val64);

	if (val64 & PCI_MODE_UNKNOWN_MODE)
		return -1;	/* Unknown PCI mode */

	config->bus_speed = bus_speed[mode];

	if (s2io_on_nec_bridge(nic->pdev)) {
		DBG_PRINT(ERR_DBG, "%s: Device is on PCI-E bus\n",
			  nic->dev->name);
		return mode;
	}

	switch (mode) {
	case PCI_MODE_PCI_33:
		pcimode = "33MHz PCI bus";
		break;
	case PCI_MODE_PCI_66:
		pcimode = "66MHz PCI bus";
		break;
	case PCI_MODE_PCIX_M1_66:
		pcimode = "66MHz PCIX(M1) bus";
		break;
	case PCI_MODE_PCIX_M1_100:
		pcimode = "100MHz PCIX(M1) bus";
		break;
	case PCI_MODE_PCIX_M1_133:
		pcimode = "133MHz PCIX(M1) bus";
		break;
	case PCI_MODE_PCIX_M2_66:
		pcimode = "133MHz PCIX(M2) bus";
		break;
	case PCI_MODE_PCIX_M2_100:
		pcimode = "200MHz PCIX(M2) bus";
		break;
	case PCI_MODE_PCIX_M2_133:
		pcimode = "266MHz PCIX(M2) bus";
		break;
	default:
		pcimode = "unsupported bus!";
		mode = -1;
	}

	DBG_PRINT(ERR_DBG, "%s: Device is on %d bit %s\n",
		  nic->dev->name, val64 & PCI_MODE_32_BITS ? 32 : 64, pcimode);

	return mode;
}

/**
 *  init_tti - Initialization transmit traffic interrupt scheme
 *  @nic: device private variable
 *  @link: link status (UP/DOWN) used to enable/disable continuous
 *  transmit interrupts
 *  Description: The function configures transmit traffic interrupts
 *  Return Value:  SUCCESS on success and
 *  '-1' on failure
 */

static int init_tti(struct s2io_nic *nic, int link)
{
	struct XENA_dev_config __iomem *bar0 = nic->bar0;
	register u64 val64 = 0;
	int i;
	struct config_param *config = &nic->config;

	for (i = 0; i < config->tx_fifo_num; i++) {
		/*
		 * TTI Initialization. Default Tx timer gets us about
		 * 250 interrupts per sec. Continuous interrupts are enabled
		 * by default.
		 */
		if (nic->device_type == XFRAME_II_DEVICE) {
			int count = (nic->config.bus_speed * 125)/2;
			val64 = TTI_DATA1_MEM_TX_TIMER_VAL(count);
		} else
			val64 = TTI_DATA1_MEM_TX_TIMER_VAL(0x2078);

		val64 |= TTI_DATA1_MEM_TX_URNG_A(0xA) |
			TTI_DATA1_MEM_TX_URNG_B(0x10) |
			TTI_DATA1_MEM_TX_URNG_C(0x30) |
			TTI_DATA1_MEM_TX_TIMER_AC_EN;
		if (i == 0)
			if (use_continuous_tx_intrs && (link == LINK_UP))
				val64 |= TTI_DATA1_MEM_TX_TIMER_CI_EN;
		writeq(val64, &bar0->tti_data1_mem);

		if (nic->config.intr_type == MSI_X) {
			val64 = TTI_DATA2_MEM_TX_UFC_A(0x10) |
				TTI_DATA2_MEM_TX_UFC_B(0x100) |
				TTI_DATA2_MEM_TX_UFC_C(0x200) |
				TTI_DATA2_MEM_TX_UFC_D(0x300);
		} else {
			if ((nic->config.tx_steering_type ==
			     TX_DEFAULT_STEERING) &&
			    (config->tx_fifo_num > 1) &&
			    (i >= nic->udp_fifo_idx) &&
			    (i < (nic->udp_fifo_idx +
				  nic->total_udp_fifos)))
				val64 = TTI_DATA2_MEM_TX_UFC_A(0x50) |
					TTI_DATA2_MEM_TX_UFC_B(0x80) |
					TTI_DATA2_MEM_TX_UFC_C(0x100) |
					TTI_DATA2_MEM_TX_UFC_D(0x120);
			else
				val64 = TTI_DATA2_MEM_TX_UFC_A(0x10) |
					TTI_DATA2_MEM_TX_UFC_B(0x20) |
					TTI_DATA2_MEM_TX_UFC_C(0x40) |
					TTI_DATA2_MEM_TX_UFC_D(0x80);
		}

		writeq(val64, &bar0->tti_data2_mem);

		val64 = TTI_CMD_MEM_WE |
			TTI_CMD_MEM_STROBE_NEW_CMD |
			TTI_CMD_MEM_OFFSET(i);
		writeq(val64, &bar0->tti_command_mem);

		if (wait_for_cmd_complete(&bar0->tti_command_mem,
					  TTI_CMD_MEM_STROBE_NEW_CMD,
					  S2IO_BIT_RESET) != SUCCESS)
			return FAILURE;
	}

	return SUCCESS;
}

/**
 *  init_nic - Initialization of hardware
 *  @nic: device private variable
 *  Description: The function sequentially configures every block
 *  of the H/W from their reset values.
 *  Return Value:  SUCCESS on success and
 *  '-1' on failure (endian settings incorrect).
 */

static int init_nic(struct s2io_nic *nic)
{
	struct XENA_dev_config __iomem *bar0 = nic->bar0;
	struct net_device *dev = nic->dev;
	register u64 val64 = 0;
	void __iomem *add;
	u32 time;
	int i, j;
	int dtx_cnt = 0;
	unsigned long long mem_share;
	int mem_size;
	struct config_param *config = &nic->config;
	struct mac_info *mac_control = &nic->mac_control;

	/* to set the swapper controle on the card */
	if (s2io_set_swapper(nic)) {
		DBG_PRINT(ERR_DBG, "ERROR: Setting Swapper failed\n");
		return -EIO;
	}

	/*
	 * Herc requires EOI to be removed from reset before XGXS, so..
	 */
	if (nic->device_type & XFRAME_II_DEVICE) {
		val64 = 0xA500000000ULL;
		writeq(val64, &bar0->sw_reset);
		msleep(500);
		val64 = readq(&bar0->sw_reset);
	}

	/* Remove XGXS from reset state */
	val64 = 0;
	writeq(val64, &bar0->sw_reset);
	msleep(500);
	val64 = readq(&bar0->sw_reset);

	/* Ensure that it's safe to access registers by checking
	 * RIC_RUNNING bit is reset. Check is valid only for XframeII.
	 */
	if (nic->device_type == XFRAME_II_DEVICE) {
		for (i = 0; i < 50; i++) {
			val64 = readq(&bar0->adapter_status);
			if (!(val64 & ADAPTER_STATUS_RIC_RUNNING))
				break;
			msleep(10);
		}
		if (i == 50)
			return -ENODEV;
	}

	/*  Enable Receiving broadcasts */
	add = &bar0->mac_cfg;
	val64 = readq(&bar0->mac_cfg);
	val64 |= MAC_RMAC_BCAST_ENABLE;
	writeq(RMAC_CFG_KEY(0x4C0D), &bar0->rmac_cfg_key);
	writel((u32)val64, add);
	writeq(RMAC_CFG_KEY(0x4C0D), &bar0->rmac_cfg_key);
	writel((u32) (val64 >> 32), (add + 4));

	/* Read registers in all blocks */
	val64 = readq(&bar0->mac_int_mask);
	val64 = readq(&bar0->mc_int_mask);
	val64 = readq(&bar0->xgxs_int_mask);

	/*  Set MTU */
	val64 = dev->mtu;
	writeq(vBIT(val64, 2, 14), &bar0->rmac_max_pyld_len);

	if (nic->device_type & XFRAME_II_DEVICE) {
		while (herc_act_dtx_cfg[dtx_cnt] != END_SIGN) {
			SPECIAL_REG_WRITE(herc_act_dtx_cfg[dtx_cnt],
					  &bar0->dtx_control, UF);
			if (dtx_cnt & 0x1)
				msleep(1); /* Necessary!! */
			dtx_cnt++;
		}
	} else {
		while (xena_dtx_cfg[dtx_cnt] != END_SIGN) {
			SPECIAL_REG_WRITE(xena_dtx_cfg[dtx_cnt],
					  &bar0->dtx_control, UF);
			val64 = readq(&bar0->dtx_control);
			dtx_cnt++;
		}
	}

	/*  Tx DMA Initialization */
	val64 = 0;
	writeq(val64, &bar0->tx_fifo_partition_0);
	writeq(val64, &bar0->tx_fifo_partition_1);
	writeq(val64, &bar0->tx_fifo_partition_2);
	writeq(val64, &bar0->tx_fifo_partition_3);

	for (i = 0, j = 0; i < config->tx_fifo_num; i++) {
		struct tx_fifo_config *tx_cfg = &config->tx_cfg[i];

		val64 |= vBIT(tx_cfg->fifo_len - 1, ((j * 32) + 19), 13) |
			vBIT(tx_cfg->fifo_priority, ((j * 32) + 5), 3);

		if (i == (config->tx_fifo_num - 1)) {
			if (i % 2 == 0)
				i++;
		}

		switch (i) {
		case 1:
			writeq(val64, &bar0->tx_fifo_partition_0);
			val64 = 0;
			j = 0;
			break;
		case 3:
			writeq(val64, &bar0->tx_fifo_partition_1);
			val64 = 0;
			j = 0;
			break;
		case 5:
			writeq(val64, &bar0->tx_fifo_partition_2);
			val64 = 0;
			j = 0;
			break;
		case 7:
			writeq(val64, &bar0->tx_fifo_partition_3);
			val64 = 0;
			j = 0;
			break;
		default:
			j++;
			break;
		}
	}

	/*
	 * Disable 4 PCCs for Xena1, 2 and 3 as per H/W bug
	 * SXE-008 TRANSMIT DMA ARBITRATION ISSUE.
	 */
	if ((nic->device_type == XFRAME_I_DEVICE) && (nic->pdev->revision < 4))
		writeq(PCC_ENABLE_FOUR, &bar0->pcc_enable);

	val64 = readq(&bar0->tx_fifo_partition_0);
	DBG_PRINT(INIT_DBG, "Fifo partition at: 0x%p is: 0x%llx\n",
		  &bar0->tx_fifo_partition_0, (unsigned long long)val64);

	/*
	 * Initialization of Tx_PA_CONFIG register to ignore packet
	 * integrity checking.
	 */
	val64 = readq(&bar0->tx_pa_cfg);
	val64 |= TX_PA_CFG_IGNORE_FRM_ERR |
		TX_PA_CFG_IGNORE_SNAP_OUI |
		TX_PA_CFG_IGNORE_LLC_CTRL |
		TX_PA_CFG_IGNORE_L2_ERR;
	writeq(val64, &bar0->tx_pa_cfg);

	/* Rx DMA intialization. */
	val64 = 0;
	for (i = 0; i < config->rx_ring_num; i++) {
		struct rx_ring_config *rx_cfg = &config->rx_cfg[i];

		val64 |= vBIT(rx_cfg->ring_priority, (5 + (i * 8)), 3);
	}
	writeq(val64, &bar0->rx_queue_priority);

	/*
	 * Allocating equal share of memory to all the
	 * configured Rings.
	 */
	val64 = 0;
	if (nic->device_type & XFRAME_II_DEVICE)
		mem_size = 32;
	else
		mem_size = 64;

	for (i = 0; i < config->rx_ring_num; i++) {
		switch (i) {
		case 0:
			mem_share = (mem_size / config->rx_ring_num +
				     mem_size % config->rx_ring_num);
			val64 |= RX_QUEUE_CFG_Q0_SZ(mem_share);
			continue;
		case 1:
			mem_share = (mem_size / config->rx_ring_num);
			val64 |= RX_QUEUE_CFG_Q1_SZ(mem_share);
			continue;
		case 2:
			mem_share = (mem_size / config->rx_ring_num);
			val64 |= RX_QUEUE_CFG_Q2_SZ(mem_share);
			continue;
		case 3:
			mem_share = (mem_size / config->rx_ring_num);
			val64 |= RX_QUEUE_CFG_Q3_SZ(mem_share);
			continue;
		case 4:
			mem_share = (mem_size / config->rx_ring_num);
			val64 |= RX_QUEUE_CFG_Q4_SZ(mem_share);
			continue;
		case 5:
			mem_share = (mem_size / config->rx_ring_num);
			val64 |= RX_QUEUE_CFG_Q5_SZ(mem_share);
			continue;
		case 6:
			mem_share = (mem_size / config->rx_ring_num);
			val64 |= RX_QUEUE_CFG_Q6_SZ(mem_share);
			continue;
		case 7:
			mem_share = (mem_size / config->rx_ring_num);
			val64 |= RX_QUEUE_CFG_Q7_SZ(mem_share);
			continue;
		}
	}
	writeq(val64, &bar0->rx_queue_cfg);

	/*
	 * Filling Tx round robin registers
	 * as per the number of FIFOs for equal scheduling priority
	 */
	switch (config->tx_fifo_num) {
	case 1:
		val64 = 0x0;
		writeq(val64, &bar0->tx_w_round_robin_0);
		writeq(val64, &bar0->tx_w_round_robin_1);
		writeq(val64, &bar0->tx_w_round_robin_2);
		writeq(val64, &bar0->tx_w_round_robin_3);
		writeq(val64, &bar0->tx_w_round_robin_4);
		break;
	case 2:
		val64 = 0x0001000100010001ULL;
		writeq(val64, &bar0->tx_w_round_robin_0);
		writeq(val64, &bar0->tx_w_round_robin_1);
		writeq(val64, &bar0->tx_w_round_robin_2);
		writeq(val64, &bar0->tx_w_round_robin_3);
		val64 = 0x0001000100000000ULL;
		writeq(val64, &bar0->tx_w_round_robin_4);
		break;
	case 3:
		val64 = 0x0001020001020001ULL;
		writeq(val64, &bar0->tx_w_round_robin_0);
		val64 = 0x0200010200010200ULL;
		writeq(val64, &bar0->tx_w_round_robin_1);
		val64 = 0x0102000102000102ULL;
		writeq(val64, &bar0->tx_w_round_robin_2);
		val64 = 0x0001020001020001ULL;
		writeq(val64, &bar0->tx_w_round_robin_3);
		val64 = 0x0200010200000000ULL;
		writeq(val64, &bar0->tx_w_round_robin_4);
		break;
	case 4:
		val64 = 0x0001020300010203ULL;
		writeq(val64, &bar0->tx_w_round_robin_0);
		writeq(val64, &bar0->tx_w_round_robin_1);
		writeq(val64, &bar0->tx_w_round_robin_2);
		writeq(val64, &bar0->tx_w_round_robin_3);
		val64 = 0x0001020300000000ULL;
		writeq(val64, &bar0->tx_w_round_robin_4);
		break;
	case 5:
		val64 = 0x0001020304000102ULL;
		writeq(val64, &bar0->tx_w_round_robin_0);
		val64 = 0x0304000102030400ULL;
		writeq(val64, &bar0->tx_w_round_robin_1);
		val64 = 0x0102030400010203ULL;
		writeq(val64, &bar0->tx_w_round_robin_2);
		val64 = 0x0400010203040001ULL;
		writeq(val64, &bar0->tx_w_round_robin_3);
		val64 = 0x0203040000000000ULL;
		writeq(val64, &bar0->tx_w_round_robin_4);
		break;
	case 6:
		val64 = 0x0001020304050001ULL;
		writeq(val64, &bar0->tx_w_round_robin_0);
		val64 = 0x0203040500010203ULL;
		writeq(val64, &bar0->tx_w_round_robin_1);
		val64 = 0x0405000102030405ULL;
		writeq(val64, &bar0->tx_w_round_robin_2);
		val64 = 0x0001020304050001ULL;
		writeq(val64, &bar0->tx_w_round_robin_3);
		val64 = 0x0203040500000000ULL;
		writeq(val64, &bar0->tx_w_round_robin_4);
		break;
	case 7:
		val64 = 0x0001020304050600ULL;
		writeq(val64, &bar0->tx_w_round_robin_0);
		val64 = 0x0102030405060001ULL;
		writeq(val64, &bar0->tx_w_round_robin_1);
		val64 = 0x0203040506000102ULL;
		writeq(val64, &bar0->tx_w_round_robin_2);
		val64 = 0x0304050600010203ULL;
		writeq(val64, &bar0->tx_w_round_robin_3);
		val64 = 0x0405060000000000ULL;
		writeq(val64, &bar0->tx_w_round_robin_4);
		break;
	case 8:
		val64 = 0x0001020304050607ULL;
		writeq(val64, &bar0->tx_w_round_robin_0);
		writeq(val64, &bar0->tx_w_round_robin_1);
		writeq(val64, &bar0->tx_w_round_robin_2);
		writeq(val64, &bar0->tx_w_round_robin_3);
		val64 = 0x0001020300000000ULL;
		writeq(val64, &bar0->tx_w_round_robin_4);
		break;
	}

	/* Enable all configured Tx FIFO partitions */
	val64 = readq(&bar0->tx_fifo_partition_0);
	val64 |= (TX_FIFO_PARTITION_EN);
	writeq(val64, &bar0->tx_fifo_partition_0);

	/* Filling the Rx round robin registers as per the
	 * number of Rings and steering based on QoS with
	 * equal priority.
	 */
	switch (config->rx_ring_num) {
	case 1:
		val64 = 0x0;
		writeq(val64, &bar0->rx_w_round_robin_0);
		writeq(val64, &bar0->rx_w_round_robin_1);
		writeq(val64, &bar0->rx_w_round_robin_2);
		writeq(val64, &bar0->rx_w_round_robin_3);
		writeq(val64, &bar0->rx_w_round_robin_4);

		val64 = 0x8080808080808080ULL;
		writeq(val64, &bar0->rts_qos_steering);
		break;
	case 2:
		val64 = 0x0001000100010001ULL;
		writeq(val64, &bar0->rx_w_round_robin_0);
		writeq(val64, &bar0->rx_w_round_robin_1);
		writeq(val64, &bar0->rx_w_round_robin_2);
		writeq(val64, &bar0->rx_w_round_robin_3);
		val64 = 0x0001000100000000ULL;
		writeq(val64, &bar0->rx_w_round_robin_4);

		val64 = 0x8080808040404040ULL;
		writeq(val64, &bar0->rts_qos_steering);
		break;
	case 3:
		val64 = 0x0001020001020001ULL;
		writeq(val64, &bar0->rx_w_round_robin_0);
		val64 = 0x0200010200010200ULL;
		writeq(val64, &bar0->rx_w_round_robin_1);
		val64 = 0x0102000102000102ULL;
		writeq(val64, &bar0->rx_w_round_robin_2);
		val64 = 0x0001020001020001ULL;
		writeq(val64, &bar0->rx_w_round_robin_3);
		val64 = 0x0200010200000000ULL;
		writeq(val64, &bar0->rx_w_round_robin_4);

		val64 = 0x8080804040402020ULL;
		writeq(val64, &bar0->rts_qos_steering);
		break;
	case 4:
		val64 = 0x0001020300010203ULL;
		writeq(val64, &bar0->rx_w_round_robin_0);
		writeq(val64, &bar0->rx_w_round_robin_1);
		writeq(val64, &bar0->rx_w_round_robin_2);
		writeq(val64, &bar0->rx_w_round_robin_3);
		val64 = 0x0001020300000000ULL;
		writeq(val64, &bar0->rx_w_round_robin_4);

		val64 = 0x8080404020201010ULL;
		writeq(val64, &bar0->rts_qos_steering);
		break;
	case 5:
		val64 = 0x0001020304000102ULL;
		writeq(val64, &bar0->rx_w_round_robin_0);
		val64 = 0x0304000102030400ULL;
		writeq(val64, &bar0->rx_w_round_robin_1);
		val64 = 0x0102030400010203ULL;
		writeq(val64, &bar0->rx_w_round_robin_2);
		val64 = 0x0400010203040001ULL;
		writeq(val64, &bar0->rx_w_round_robin_3);
		val64 = 0x0203040000000000ULL;
		writeq(val64, &bar0->rx_w_round_robin_4);

		val64 = 0x8080404020201008ULL;
		writeq(val64, &bar0->rts_qos_steering);
		break;
	case 6:
		val64 = 0x0001020304050001ULL;
		writeq(val64, &bar0->rx_w_round_robin_0);
		val64 = 0x0203040500010203ULL;
		writeq(val64, &bar0->rx_w_round_robin_1);
		val64 = 0x0405000102030405ULL;
		writeq(val64, &bar0->rx_w_round_robin_2);
		val64 = 0x0001020304050001ULL;
		writeq(val64, &bar0->rx_w_round_robin_3);
		val64 = 0x0203040500000000ULL;
		writeq(val64, &bar0->rx_w_round_robin_4);

		val64 = 0x8080404020100804ULL;
		writeq(val64, &bar0->rts_qos_steering);
		break;
	case 7:
		val64 = 0x0001020304050600ULL;
		writeq(val64, &bar0->rx_w_round_robin_0);
		val64 = 0x0102030405060001ULL;
		writeq(val64, &bar0->rx_w_round_robin_1);
		val64 = 0x0203040506000102ULL;
		writeq(val64, &bar0->rx_w_round_robin_2);
		val64 = 0x0304050600010203ULL;
		writeq(val64, &bar0->rx_w_round_robin_3);
		val64 = 0x0405060000000000ULL;
		writeq(val64, &bar0->rx_w_round_robin_4);

		val64 = 0x8080402010080402ULL;
		writeq(val64, &bar0->rts_qos_steering);
		break;
	case 8:
		val64 = 0x0001020304050607ULL;
		writeq(val64, &bar0->rx_w_round_robin_0);
		writeq(val64, &bar0->rx_w_round_robin_1);
		writeq(val64, &bar0->rx_w_round_robin_2);
		writeq(val64, &bar0->rx_w_round_robin_3);
		val64 = 0x0001020300000000ULL;
		writeq(val64, &bar0->rx_w_round_robin_4);

		val64 = 0x8040201008040201ULL;
		writeq(val64, &bar0->rts_qos_steering);
		break;
	}

	/* UDP Fix */
	val64 = 0;
	for (i = 0; i < 8; i++)
		writeq(val64, &bar0->rts_frm_len_n[i]);

	/* Set the default rts frame length for the rings configured */
	val64 = MAC_RTS_FRM_LEN_SET(dev->mtu+22);
	for (i = 0 ; i < config->rx_ring_num ; i++)
		writeq(val64, &bar0->rts_frm_len_n[i]);

	/* Set the frame length for the configured rings
	 * desired by the user
	 */
	for (i = 0; i < config->rx_ring_num; i++) {
		/* If rts_frm_len[i] == 0 then it is assumed that user not
		 * specified frame length steering.
		 * If the user provides the frame length then program
		 * the rts_frm_len register for those values or else
		 * leave it as it is.
		 */
		if (rts_frm_len[i] != 0) {
			writeq(MAC_RTS_FRM_LEN_SET(rts_frm_len[i]),
			       &bar0->rts_frm_len_n[i]);
		}
	}

	/* Disable differentiated services steering logic */
	for (i = 0; i < 64; i++) {
		if (rts_ds_steer(nic, i, 0) == FAILURE) {
			DBG_PRINT(ERR_DBG,
				  "%s: rts_ds_steer failed on codepoint %d\n",
				  dev->name, i);
			return -ENODEV;
		}
	}

	/* Program statistics memory */
	writeq(mac_control->stats_mem_phy, &bar0->stat_addr);

	if (nic->device_type == XFRAME_II_DEVICE) {
		val64 = STAT_BC(0x320);
		writeq(val64, &bar0->stat_byte_cnt);
	}

	/*
	 * Initializing the sampling rate for the device to calculate the
	 * bandwidth utilization.
	 */
	val64 = MAC_TX_LINK_UTIL_VAL(tmac_util_period) |
		MAC_RX_LINK_UTIL_VAL(rmac_util_period);
	writeq(val64, &bar0->mac_link_util);

	/*
	 * Initializing the Transmit and Receive Traffic Interrupt
	 * Scheme.
	 */

	/* Initialize TTI */
	if (SUCCESS != init_tti(nic, nic->last_link_state))
		return -ENODEV;

	/* RTI Initialization */
	if (nic->device_type == XFRAME_II_DEVICE) {
		/*
		 * Programmed to generate Apprx 500 Intrs per
		 * second
		 */
		int count = (nic->config.bus_speed * 125)/4;
		val64 = RTI_DATA1_MEM_RX_TIMER_VAL(count);
	} else
		val64 = RTI_DATA1_MEM_RX_TIMER_VAL(0xFFF);
	val64 |= RTI_DATA1_MEM_RX_URNG_A(0xA) |
		RTI_DATA1_MEM_RX_URNG_B(0x10) |
		RTI_DATA1_MEM_RX_URNG_C(0x30) |
		RTI_DATA1_MEM_RX_TIMER_AC_EN;

	writeq(val64, &bar0->rti_data1_mem);

	val64 = RTI_DATA2_MEM_RX_UFC_A(0x1) |
		RTI_DATA2_MEM_RX_UFC_B(0x2) ;
	if (nic->config.intr_type == MSI_X)
		val64 |= (RTI_DATA2_MEM_RX_UFC_C(0x20) |
			  RTI_DATA2_MEM_RX_UFC_D(0x40));
	else
		val64 |= (RTI_DATA2_MEM_RX_UFC_C(0x40) |
			  RTI_DATA2_MEM_RX_UFC_D(0x80));
	writeq(val64, &bar0->rti_data2_mem);

	for (i = 0; i < config->rx_ring_num; i++) {
		val64 = RTI_CMD_MEM_WE |
			RTI_CMD_MEM_STROBE_NEW_CMD |
			RTI_CMD_MEM_OFFSET(i);
		writeq(val64, &bar0->rti_command_mem);

		/*
		 * Once the operation completes, the Strobe bit of the
		 * command register will be reset. We poll for this
		 * particular condition. We wait for a maximum of 500ms
		 * for the operation to complete, if it's not complete
		 * by then we return error.
		 */
		time = 0;
		while (true) {
			val64 = readq(&bar0->rti_command_mem);
			if (!(val64 & RTI_CMD_MEM_STROBE_NEW_CMD))
				break;

			if (time > 10) {
				DBG_PRINT(ERR_DBG, "%s: RTI init failed\n",
					  dev->name);
				return -ENODEV;
			}
			time++;
			msleep(50);
		}
	}

	/*
	 * Initializing proper values as Pause threshold into all
	 * the 8 Queues on Rx side.
	 */
	writeq(0xffbbffbbffbbffbbULL, &bar0->mc_pause_thresh_q0q3);
	writeq(0xffbbffbbffbbffbbULL, &bar0->mc_pause_thresh_q4q7);

	/* Disable RMAC PAD STRIPPING */
	add = &bar0->mac_cfg;
	val64 = readq(&bar0->mac_cfg);
	val64 &= ~(MAC_CFG_RMAC_STRIP_PAD);
	writeq(RMAC_CFG_KEY(0x4C0D), &bar0->rmac_cfg_key);
	writel((u32) (val64), add);
	writeq(RMAC_CFG_KEY(0x4C0D), &bar0->rmac_cfg_key);
	writel((u32) (val64 >> 32), (add + 4));
	val64 = readq(&bar0->mac_cfg);

	/* Enable FCS stripping by adapter */
	add = &bar0->mac_cfg;
	val64 = readq(&bar0->mac_cfg);
	val64 |= MAC_CFG_RMAC_STRIP_FCS;
	if (nic->device_type == XFRAME_II_DEVICE)
		writeq(val64, &bar0->mac_cfg);
	else {
		writeq(RMAC_CFG_KEY(0x4C0D), &bar0->rmac_cfg_key);
		writel((u32) (val64), add);
		writeq(RMAC_CFG_KEY(0x4C0D), &bar0->rmac_cfg_key);
		writel((u32) (val64 >> 32), (add + 4));
	}

	/*
	 * Set the time value to be inserted in the pause frame
	 * generated by xena.
	 */
	val64 = readq(&bar0->rmac_pause_cfg);
	val64 &= ~(RMAC_PAUSE_HG_PTIME(0xffff));
	val64 |= RMAC_PAUSE_HG_PTIME(nic->mac_control.rmac_pause_time);
	writeq(val64, &bar0->rmac_pause_cfg);

	/*
	 * Set the Threshold Limit for Generating the pause frame
	 * If the amount of data in any Queue exceeds ratio of
	 * (mac_control.mc_pause_threshold_q0q3 or q4q7)/256
	 * pause frame is generated
	 */
	val64 = 0;
	for (i = 0; i < 4; i++) {
		val64 |= (((u64)0xFF00 |
			   nic->mac_control.mc_pause_threshold_q0q3)
			  << (i * 2 * 8));
	}
	writeq(val64, &bar0->mc_pause_thresh_q0q3);

	val64 = 0;
	for (i = 0; i < 4; i++) {
		val64 |= (((u64)0xFF00 |
			   nic->mac_control.mc_pause_threshold_q4q7)
			  << (i * 2 * 8));
	}
	writeq(val64, &bar0->mc_pause_thresh_q4q7);

	/*
	 * TxDMA will stop Read request if the number of read split has
	 * exceeded the limit pointed by shared_splits
	 */
	val64 = readq(&bar0->pic_control);
	val64 |= PIC_CNTL_SHARED_SPLITS(shared_splits);
	writeq(val64, &bar0->pic_control);

	if (nic->config.bus_speed == 266) {
		writeq(TXREQTO_VAL(0x7f) | TXREQTO_EN, &bar0->txreqtimeout);
		writeq(0x0, &bar0->read_retry_delay);
		writeq(0x0, &bar0->write_retry_delay);
	}

	/*
	 * Programming the Herc to split every write transaction
	 * that does not start on an ADB to reduce disconnects.
	 */
	if (nic->device_type == XFRAME_II_DEVICE) {
		val64 = FAULT_BEHAVIOUR | EXT_REQ_EN |
			MISC_LINK_STABILITY_PRD(3);
		writeq(val64, &bar0->misc_control);
		val64 = readq(&bar0->pic_control2);
		val64 &= ~(s2BIT(13)|s2BIT(14)|s2BIT(15));
		writeq(val64, &bar0->pic_control2);
	}
	if (strstr(nic->product_name, "CX4")) {
		val64 = TMAC_AVG_IPG(0x17);
		writeq(val64, &bar0->tmac_avg_ipg);
	}

	return SUCCESS;
}
#define LINK_UP_DOWN_INTERRUPT		1
#define MAC_RMAC_ERR_TIMER		2

static int s2io_link_fault_indication(struct s2io_nic *nic)
{
	if (nic->device_type == XFRAME_II_DEVICE)
		return LINK_UP_DOWN_INTERRUPT;
	else
		return MAC_RMAC_ERR_TIMER;
}

/**
 *  do_s2io_write_bits -  update alarm bits in alarm register
 *  @value: alarm bits
 *  @flag: interrupt status
 *  @addr: address value
 *  Description: update alarm bits in alarm register
 *  Return Value:
 *  NONE.
 */
static void do_s2io_write_bits(u64 value, int flag, void __iomem *addr)
{
	u64 temp64;

	temp64 = readq(addr);

	if (flag == ENABLE_INTRS)
		temp64 &= ~((u64)value);
	else
		temp64 |= ((u64)value);
	writeq(temp64, addr);
}

static void en_dis_err_alarms(struct s2io_nic *nic, u16 mask, int flag)
{
	struct XENA_dev_config __iomem *bar0 = nic->bar0;
	register u64 gen_int_mask = 0;
	u64 interruptible;

	writeq(DISABLE_ALL_INTRS, &bar0->general_int_mask);
	if (mask & TX_DMA_INTR) {
		gen_int_mask |= TXDMA_INT_M;

		do_s2io_write_bits(TXDMA_TDA_INT | TXDMA_PFC_INT |
				   TXDMA_PCC_INT | TXDMA_TTI_INT |
				   TXDMA_LSO_INT | TXDMA_TPA_INT |
				   TXDMA_SM_INT, flag, &bar0->txdma_int_mask);

		do_s2io_write_bits(PFC_ECC_DB_ERR | PFC_SM_ERR_ALARM |
				   PFC_MISC_0_ERR | PFC_MISC_1_ERR |
				   PFC_PCIX_ERR | PFC_ECC_SG_ERR, flag,
				   &bar0->pfc_err_mask);

		do_s2io_write_bits(TDA_Fn_ECC_DB_ERR | TDA_SM0_ERR_ALARM |
				   TDA_SM1_ERR_ALARM | TDA_Fn_ECC_SG_ERR |
				   TDA_PCIX_ERR, flag, &bar0->tda_err_mask);

		do_s2io_write_bits(PCC_FB_ECC_DB_ERR | PCC_TXB_ECC_DB_ERR |
				   PCC_SM_ERR_ALARM | PCC_WR_ERR_ALARM |
				   PCC_N_SERR | PCC_6_COF_OV_ERR |
				   PCC_7_COF_OV_ERR | PCC_6_LSO_OV_ERR |
				   PCC_7_LSO_OV_ERR | PCC_FB_ECC_SG_ERR |
				   PCC_TXB_ECC_SG_ERR,
				   flag, &bar0->pcc_err_mask);

		do_s2io_write_bits(TTI_SM_ERR_ALARM | TTI_ECC_SG_ERR |
				   TTI_ECC_DB_ERR, flag, &bar0->tti_err_mask);

		do_s2io_write_bits(LSO6_ABORT | LSO7_ABORT |
				   LSO6_SM_ERR_ALARM | LSO7_SM_ERR_ALARM |
				   LSO6_SEND_OFLOW | LSO7_SEND_OFLOW,
				   flag, &bar0->lso_err_mask);

		do_s2io_write_bits(TPA_SM_ERR_ALARM | TPA_TX_FRM_DROP,
				   flag, &bar0->tpa_err_mask);

		do_s2io_write_bits(SM_SM_ERR_ALARM, flag, &bar0->sm_err_mask);
	}

	if (mask & TX_MAC_INTR) {
		gen_int_mask |= TXMAC_INT_M;
		do_s2io_write_bits(MAC_INT_STATUS_TMAC_INT, flag,
				   &bar0->mac_int_mask);
		do_s2io_write_bits(TMAC_TX_BUF_OVRN | TMAC_TX_SM_ERR |
				   TMAC_ECC_SG_ERR | TMAC_ECC_DB_ERR |
				   TMAC_DESC_ECC_SG_ERR | TMAC_DESC_ECC_DB_ERR,
				   flag, &bar0->mac_tmac_err_mask);
	}

	if (mask & TX_XGXS_INTR) {
		gen_int_mask |= TXXGXS_INT_M;
		do_s2io_write_bits(XGXS_INT_STATUS_TXGXS, flag,
				   &bar0->xgxs_int_mask);
		do_s2io_write_bits(TXGXS_ESTORE_UFLOW | TXGXS_TX_SM_ERR |
				   TXGXS_ECC_SG_ERR | TXGXS_ECC_DB_ERR,
				   flag, &bar0->xgxs_txgxs_err_mask);
	}

	if (mask & RX_DMA_INTR) {
		gen_int_mask |= RXDMA_INT_M;
		do_s2io_write_bits(RXDMA_INT_RC_INT_M | RXDMA_INT_RPA_INT_M |
				   RXDMA_INT_RDA_INT_M | RXDMA_INT_RTI_INT_M,
				   flag, &bar0->rxdma_int_mask);
		do_s2io_write_bits(RC_PRCn_ECC_DB_ERR | RC_FTC_ECC_DB_ERR |
				   RC_PRCn_SM_ERR_ALARM | RC_FTC_SM_ERR_ALARM |
				   RC_PRCn_ECC_SG_ERR | RC_FTC_ECC_SG_ERR |
				   RC_RDA_FAIL_WR_Rn, flag, &bar0->rc_err_mask);
		do_s2io_write_bits(PRC_PCI_AB_RD_Rn | PRC_PCI_AB_WR_Rn |
				   PRC_PCI_AB_F_WR_Rn | PRC_PCI_DP_RD_Rn |
				   PRC_PCI_DP_WR_Rn | PRC_PCI_DP_F_WR_Rn, flag,
				   &bar0->prc_pcix_err_mask);
		do_s2io_write_bits(RPA_SM_ERR_ALARM | RPA_CREDIT_ERR |
				   RPA_ECC_SG_ERR | RPA_ECC_DB_ERR, flag,
				   &bar0->rpa_err_mask);
		do_s2io_write_bits(RDA_RXDn_ECC_DB_ERR | RDA_FRM_ECC_DB_N_AERR |
				   RDA_SM1_ERR_ALARM | RDA_SM0_ERR_ALARM |
				   RDA_RXD_ECC_DB_SERR | RDA_RXDn_ECC_SG_ERR |
				   RDA_FRM_ECC_SG_ERR |
				   RDA_MISC_ERR|RDA_PCIX_ERR,
				   flag, &bar0->rda_err_mask);
		do_s2io_write_bits(RTI_SM_ERR_ALARM |
				   RTI_ECC_SG_ERR | RTI_ECC_DB_ERR,
				   flag, &bar0->rti_err_mask);
	}

	if (mask & RX_MAC_INTR) {
		gen_int_mask |= RXMAC_INT_M;
		do_s2io_write_bits(MAC_INT_STATUS_RMAC_INT, flag,
				   &bar0->mac_int_mask);
		interruptible = (RMAC_RX_BUFF_OVRN | RMAC_RX_SM_ERR |
				 RMAC_UNUSED_INT | RMAC_SINGLE_ECC_ERR |
				 RMAC_DOUBLE_ECC_ERR);
		if (s2io_link_fault_indication(nic) == MAC_RMAC_ERR_TIMER)
			interruptible |= RMAC_LINK_STATE_CHANGE_INT;
		do_s2io_write_bits(interruptible,
				   flag, &bar0->mac_rmac_err_mask);
	}

	if (mask & RX_XGXS_INTR) {
		gen_int_mask |= RXXGXS_INT_M;
		do_s2io_write_bits(XGXS_INT_STATUS_RXGXS, flag,
				   &bar0->xgxs_int_mask);
		do_s2io_write_bits(RXGXS_ESTORE_OFLOW | RXGXS_RX_SM_ERR, flag,
				   &bar0->xgxs_rxgxs_err_mask);
	}

	if (mask & MC_INTR) {
		gen_int_mask |= MC_INT_M;
		do_s2io_write_bits(MC_INT_MASK_MC_INT,
				   flag, &bar0->mc_int_mask);
		do_s2io_write_bits(MC_ERR_REG_SM_ERR | MC_ERR_REG_ECC_ALL_SNG |
				   MC_ERR_REG_ECC_ALL_DBL | PLL_LOCK_N, flag,
				   &bar0->mc_err_mask);
	}
	nic->general_int_mask = gen_int_mask;

	/* Remove this line when alarm interrupts are enabled */
	nic->general_int_mask = 0;
}

/**
 *  en_dis_able_nic_intrs - Enable or Disable the interrupts
 *  @nic: device private variable,
 *  @mask: A mask indicating which Intr block must be modified and,
 *  @flag: A flag indicating whether to enable or disable the Intrs.
 *  Description: This function will either disable or enable the interrupts
 *  depending on the flag argument. The mask argument can be used to
 *  enable/disable any Intr block.
 *  Return Value: NONE.
 */

static void en_dis_able_nic_intrs(struct s2io_nic *nic, u16 mask, int flag)
{
	struct XENA_dev_config __iomem *bar0 = nic->bar0;
	register u64 temp64 = 0, intr_mask = 0;

	intr_mask = nic->general_int_mask;

	/*  Top level interrupt classification */
	/*  PIC Interrupts */
	if (mask & TX_PIC_INTR) {
		/*  Enable PIC Intrs in the general intr mask register */
		intr_mask |= TXPIC_INT_M;
		if (flag == ENABLE_INTRS) {
			/*
			 * If Hercules adapter enable GPIO otherwise
			 * disable all PCIX, Flash, MDIO, IIC and GPIO
			 * interrupts for now.
			 * TODO
			 */
			if (s2io_link_fault_indication(nic) ==
			    LINK_UP_DOWN_INTERRUPT) {
				do_s2io_write_bits(PIC_INT_GPIO, flag,
						   &bar0->pic_int_mask);
				do_s2io_write_bits(GPIO_INT_MASK_LINK_UP, flag,
						   &bar0->gpio_int_mask);
			} else
				writeq(DISABLE_ALL_INTRS, &bar0->pic_int_mask);
		} else if (flag == DISABLE_INTRS) {
			/*
			 * Disable PIC Intrs in the general
			 * intr mask register
			 */
			writeq(DISABLE_ALL_INTRS, &bar0->pic_int_mask);
		}
	}

	/*  Tx traffic interrupts */
	if (mask & TX_TRAFFIC_INTR) {
		intr_mask |= TXTRAFFIC_INT_M;
		if (flag == ENABLE_INTRS) {
			/*
			 * Enable all the Tx side interrupts
			 * writing 0 Enables all 64 TX interrupt levels
			 */
			writeq(0x0, &bar0->tx_traffic_mask);
		} else if (flag == DISABLE_INTRS) {
			/*
			 * Disable Tx Traffic Intrs in the general intr mask
			 * register.
			 */
			writeq(DISABLE_ALL_INTRS, &bar0->tx_traffic_mask);
		}
	}

	/*  Rx traffic interrupts */
	if (mask & RX_TRAFFIC_INTR) {
		intr_mask |= RXTRAFFIC_INT_M;
		if (flag == ENABLE_INTRS) {
			/* writing 0 Enables all 8 RX interrupt levels */
			writeq(0x0, &bar0->rx_traffic_mask);
		} else if (flag == DISABLE_INTRS) {
			/*
			 * Disable Rx Traffic Intrs in the general intr mask
			 * register.
			 */
			writeq(DISABLE_ALL_INTRS, &bar0->rx_traffic_mask);
		}
	}

	temp64 = readq(&bar0->general_int_mask);
	if (flag == ENABLE_INTRS)
		temp64 &= ~((u64)intr_mask);
	else
		temp64 = DISABLE_ALL_INTRS;
	writeq(temp64, &bar0->general_int_mask);

	nic->general_int_mask = readq(&bar0->general_int_mask);
}

/**
 *  verify_pcc_quiescent- Checks for PCC quiescent state
 *  Return: 1 If PCC is quiescence
 *          0 If PCC is not quiescence
 */
static int verify_pcc_quiescent(struct s2io_nic *sp, int flag)
{
	int ret = 0, herc;
	struct XENA_dev_config __iomem *bar0 = sp->bar0;
	u64 val64 = readq(&bar0->adapter_status);

	herc = (sp->device_type == XFRAME_II_DEVICE);

	if (flag == false) {
		if ((!herc && (sp->pdev->revision >= 4)) || herc) {
			if (!(val64 & ADAPTER_STATUS_RMAC_PCC_IDLE))
				ret = 1;
		} else {
			if (!(val64 & ADAPTER_STATUS_RMAC_PCC_FOUR_IDLE))
				ret = 1;
		}
	} else {
		if ((!herc && (sp->pdev->revision >= 4)) || herc) {
			if (((val64 & ADAPTER_STATUS_RMAC_PCC_IDLE) ==
			     ADAPTER_STATUS_RMAC_PCC_IDLE))
				ret = 1;
		} else {
			if (((val64 & ADAPTER_STATUS_RMAC_PCC_FOUR_IDLE) ==
			     ADAPTER_STATUS_RMAC_PCC_FOUR_IDLE))
				ret = 1;
		}
	}

	return ret;
}
/**
 *  verify_xena_quiescence - Checks whether the H/W is ready
 *  Description: Returns whether the H/W is ready to go or not. Depending
 *  on whether adapter enable bit was written or not the comparison
 *  differs and the calling function passes the input argument flag to
 *  indicate this.
 *  Return: 1 If xena is quiescence
 *          0 If Xena is not quiescence
 */

static int verify_xena_quiescence(struct s2io_nic *sp)
{
	int  mode;
	struct XENA_dev_config __iomem *bar0 = sp->bar0;
	u64 val64 = readq(&bar0->adapter_status);
	mode = s2io_verify_pci_mode(sp);

	if (!(val64 & ADAPTER_STATUS_TDMA_READY)) {
		DBG_PRINT(ERR_DBG, "TDMA is not ready!\n");
		return 0;
	}
	if (!(val64 & ADAPTER_STATUS_RDMA_READY)) {
		DBG_PRINT(ERR_DBG, "RDMA is not ready!\n");
		return 0;
	}
	if (!(val64 & ADAPTER_STATUS_PFC_READY)) {
		DBG_PRINT(ERR_DBG, "PFC is not ready!\n");
		return 0;
	}
	if (!(val64 & ADAPTER_STATUS_TMAC_BUF_EMPTY)) {
		DBG_PRINT(ERR_DBG, "TMAC BUF is not empty!\n");
		return 0;
	}
	if (!(val64 & ADAPTER_STATUS_PIC_QUIESCENT)) {
		DBG_PRINT(ERR_DBG, "PIC is not QUIESCENT!\n");
		return 0;
	}
	if (!(val64 & ADAPTER_STATUS_MC_DRAM_READY)) {
		DBG_PRINT(ERR_DBG, "MC_DRAM is not ready!\n");
		return 0;
	}
	if (!(val64 & ADAPTER_STATUS_MC_QUEUES_READY)) {
		DBG_PRINT(ERR_DBG, "MC_QUEUES is not ready!\n");
		return 0;
	}
	if (!(val64 & ADAPTER_STATUS_M_PLL_LOCK)) {
		DBG_PRINT(ERR_DBG, "M_PLL is not locked!\n");
		return 0;
	}

	/*
	 * In PCI 33 mode, the P_PLL is not used, and therefore,
	 * the the P_PLL_LOCK bit in the adapter_status register will
	 * not be asserted.
	 */
	if (!(val64 & ADAPTER_STATUS_P_PLL_LOCK) &&
	    sp->device_type == XFRAME_II_DEVICE &&
	    mode != PCI_MODE_PCI_33) {
		DBG_PRINT(ERR_DBG, "P_PLL is not locked!\n");
		return 0;
	}
	if (!((val64 & ADAPTER_STATUS_RC_PRC_QUIESCENT) ==
	      ADAPTER_STATUS_RC_PRC_QUIESCENT)) {
		DBG_PRINT(ERR_DBG, "RC_PRC is not QUIESCENT!\n");
		return 0;
	}
	return 1;
}

/**
 * fix_mac_address -  Fix for Mac addr problem on Alpha platforms
 * @sp: Pointer to device specifc structure
 * Description :
 * New procedure to clear mac address reading  problems on Alpha platforms
 *
 */

static void fix_mac_address(struct s2io_nic *sp)
{
	struct XENA_dev_config __iomem *bar0 = sp->bar0;
	int i = 0;

	while (fix_mac[i] != END_SIGN) {
		writeq(fix_mac[i++], &bar0->gpio_control);
		udelay(10);
		(void) readq(&bar0->gpio_control);
	}
}

/**
 *  start_nic - Turns the device on
 *  @nic : device private variable.
 *  Description:
 *  This function actually turns the device on. Before this  function is
 *  called,all Registers are configured from their reset states
 *  and shared memory is allocated but the NIC is still quiescent. On
 *  calling this function, the device interrupts are cleared and the NIC is
 *  literally switched on by writing into the adapter control register.
 *  Return Value:
 *  SUCCESS on success and -1 on failure.
 */

static int start_nic(struct s2io_nic *nic)
{
	struct XENA_dev_config __iomem *bar0 = nic->bar0;
	struct net_device *dev = nic->dev;
	register u64 val64 = 0;
	u16 subid, i;
	struct config_param *config = &nic->config;
	struct mac_info *mac_control = &nic->mac_control;

	/*  PRC Initialization and configuration */
	for (i = 0; i < config->rx_ring_num; i++) {
		struct ring_info *ring = &mac_control->rings[i];

		writeq((u64)ring->rx_blocks[0].block_dma_addr,
		       &bar0->prc_rxd0_n[i]);

		val64 = readq(&bar0->prc_ctrl_n[i]);
		if (nic->rxd_mode == RXD_MODE_1)
			val64 |= PRC_CTRL_RC_ENABLED;
		else
			val64 |= PRC_CTRL_RC_ENABLED | PRC_CTRL_RING_MODE_3;
		if (nic->device_type == XFRAME_II_DEVICE)
			val64 |= PRC_CTRL_GROUP_READS;
		val64 &= ~PRC_CTRL_RXD_BACKOFF_INTERVAL(0xFFFFFF);
		val64 |= PRC_CTRL_RXD_BACKOFF_INTERVAL(0x1000);
		writeq(val64, &bar0->prc_ctrl_n[i]);
	}

	if (nic->rxd_mode == RXD_MODE_3B) {
		/* Enabling 2 buffer mode by writing into Rx_pa_cfg reg. */
		val64 = readq(&bar0->rx_pa_cfg);
		val64 |= RX_PA_CFG_IGNORE_L2_ERR;
		writeq(val64, &bar0->rx_pa_cfg);
	}

	if (vlan_tag_strip == 0) {
		val64 = readq(&bar0->rx_pa_cfg);
		val64 &= ~RX_PA_CFG_STRIP_VLAN_TAG;
		writeq(val64, &bar0->rx_pa_cfg);
		nic->vlan_strip_flag = 0;
	}

	/*
	 * Enabling MC-RLDRAM. After enabling the device, we timeout
	 * for around 100ms, which is approximately the time required
	 * for the device to be ready for operation.
	 */
	val64 = readq(&bar0->mc_rldram_mrs);
	val64 |= MC_RLDRAM_QUEUE_SIZE_ENABLE | MC_RLDRAM_MRS_ENABLE;
	SPECIAL_REG_WRITE(val64, &bar0->mc_rldram_mrs, UF);
	val64 = readq(&bar0->mc_rldram_mrs);

	msleep(100);	/* Delay by around 100 ms. */

	/* Enabling ECC Protection. */
	val64 = readq(&bar0->adapter_control);
	val64 &= ~ADAPTER_ECC_EN;
	writeq(val64, &bar0->adapter_control);

	/*
	 * Verify if the device is ready to be enabled, if so enable
	 * it.
	 */
	val64 = readq(&bar0->adapter_status);
	if (!verify_xena_quiescence(nic)) {
		DBG_PRINT(ERR_DBG, "%s: device is not ready, "
			  "Adapter status reads: 0x%llx\n",
			  dev->name, (unsigned long long)val64);
		return FAILURE;
	}

	/*
	 * With some switches, link might be already up at this point.
	 * Because of this weird behavior, when we enable laser,
	 * we may not get link. We need to handle this. We cannot
	 * figure out which switch is misbehaving. So we are forced to
	 * make a global change.
	 */

	/* Enabling Laser. */
	val64 = readq(&bar0->adapter_control);
	val64 |= ADAPTER_EOI_TX_ON;
	writeq(val64, &bar0->adapter_control);

	if (s2io_link_fault_indication(nic) == MAC_RMAC_ERR_TIMER) {
		/*
		 * Dont see link state interrupts initially on some switches,
		 * so directly scheduling the link state task here.
		 */
		schedule_work(&nic->set_link_task);
	}
	/* SXE-002: Initialize link and activity LED */
	subid = nic->pdev->subsystem_device;
	if (((subid & 0xFF) >= 0x07) &&
	    (nic->device_type == XFRAME_I_DEVICE)) {
		val64 = readq(&bar0->gpio_control);
		val64 |= 0x0000800000000000ULL;
		writeq(val64, &bar0->gpio_control);
		val64 = 0x0411040400000000ULL;
		writeq(val64, (void __iomem *)bar0 + 0x2700);
	}

	return SUCCESS;
}
/**
 * s2io_txdl_getskb - Get the skb from txdl, unmap and return skb
 */
static struct sk_buff *s2io_txdl_getskb(struct fifo_info *fifo_data,
					struct TxD *txdlp, int get_off)
{
	struct s2io_nic *nic = fifo_data->nic;
	struct sk_buff *skb;
	struct TxD *txds;
	u16 j, frg_cnt;

	txds = txdlp;
	if (txds->Host_Control == (u64)(long)fifo_data->ufo_in_band_v) {
		pci_unmap_single(nic->pdev, (dma_addr_t)txds->Buffer_Pointer,
				 sizeof(u64), PCI_DMA_TODEVICE);
		txds++;
	}

	skb = (struct sk_buff *)((unsigned long)txds->Host_Control);
	if (!skb) {
		memset(txdlp, 0, (sizeof(struct TxD) * fifo_data->max_txds));
		return NULL;
	}
	pci_unmap_single(nic->pdev, (dma_addr_t)txds->Buffer_Pointer,
			 skb_headlen(skb), PCI_DMA_TODEVICE);
	frg_cnt = skb_shinfo(skb)->nr_frags;
	if (frg_cnt) {
		txds++;
		for (j = 0; j < frg_cnt; j++, txds++) {
			skb_frag_t *frag = &skb_shinfo(skb)->frags[j];
			if (!txds->Buffer_Pointer)
				break;
			pci_unmap_page(nic->pdev,
				       (dma_addr_t)txds->Buffer_Pointer,
				       frag->size, PCI_DMA_TODEVICE);
		}
	}
	memset(txdlp, 0, (sizeof(struct TxD) * fifo_data->max_txds));
	return skb;
}

/**
 *  free_tx_buffers - Free all queued Tx buffers
 *  @nic : device private variable.
 *  Description:
 *  Free all queued Tx buffers.
 *  Return Value: void
 */

static void free_tx_buffers(struct s2io_nic *nic)
{
	struct net_device *dev = nic->dev;
	struct sk_buff *skb;
	struct TxD *txdp;
	int i, j;
	int cnt = 0;
	struct config_param *config = &nic->config;
	struct mac_info *mac_control = &nic->mac_control;
	struct stat_block *stats = mac_control->stats_info;
	struct swStat *swstats = &stats->sw_stat;

	for (i = 0; i < config->tx_fifo_num; i++) {
		struct tx_fifo_config *tx_cfg = &config->tx_cfg[i];
		struct fifo_info *fifo = &mac_control->fifos[i];
		unsigned long flags;

		spin_lock_irqsave(&fifo->tx_lock, flags);
		for (j = 0; j < tx_cfg->fifo_len; j++) {
			txdp = (struct TxD *)fifo->list_info[j].list_virt_addr;
			skb = s2io_txdl_getskb(&mac_control->fifos[i], txdp, j);
			if (skb) {
				swstats->mem_freed += skb->truesize;
				dev_kfree_skb(skb);
				cnt++;
			}
		}
		DBG_PRINT(INTR_DBG,
			  "%s: forcibly freeing %d skbs on FIFO%d\n",
			  dev->name, cnt, i);
		fifo->tx_curr_get_info.offset = 0;
		fifo->tx_curr_put_info.offset = 0;
		spin_unlock_irqrestore(&fifo->tx_lock, flags);
	}
}

/**
 *   stop_nic -  To stop the nic
 *   @nic ; device private variable.
 *   Description:
 *   This function does exactly the opposite of what the start_nic()
 *   function does. This function is called to stop the device.
 *   Return Value:
 *   void.
 */

static void stop_nic(struct s2io_nic *nic)
{
	struct XENA_dev_config __iomem *bar0 = nic->bar0;
	register u64 val64 = 0;
	u16 interruptible;

	/*  Disable all interrupts */
	en_dis_err_alarms(nic, ENA_ALL_INTRS, DISABLE_INTRS);
	interruptible = TX_TRAFFIC_INTR | RX_TRAFFIC_INTR;
	interruptible |= TX_PIC_INTR;
	en_dis_able_nic_intrs(nic, interruptible, DISABLE_INTRS);

	/* Clearing Adapter_En bit of ADAPTER_CONTROL Register */
	val64 = readq(&bar0->adapter_control);
	val64 &= ~(ADAPTER_CNTL_EN);
	writeq(val64, &bar0->adapter_control);
}

/**
 *  fill_rx_buffers - Allocates the Rx side skbs
 *  @ring_info: per ring structure
 *  @from_card_up: If this is true, we will map the buffer to get
 *     the dma address for buf0 and buf1 to give it to the card.
 *     Else we will sync the already mapped buffer to give it to the card.
 *  Description:
 *  The function allocates Rx side skbs and puts the physical
 *  address of these buffers into the RxD buffer pointers, so that the NIC
 *  can DMA the received frame into these locations.
 *  The NIC supports 3 receive modes, viz
 *  1. single buffer,
 *  2. three buffer and
 *  3. Five buffer modes.
 *  Each mode defines how many fragments the received frame will be split
 *  up into by the NIC. The frame is split into L3 header, L4 Header,
 *  L4 payload in three buffer mode and in 5 buffer mode, L4 payload itself
 *  is split into 3 fragments. As of now only single buffer mode is
 *  supported.
 *   Return Value:
 *  SUCCESS on success or an appropriate -ve value on failure.
 */
static int fill_rx_buffers(struct s2io_nic *nic, struct ring_info *ring,
			   int from_card_up)
{
	struct sk_buff *skb;
	struct RxD_t *rxdp;
	int off, size, block_no, block_no1;
	u32 alloc_tab = 0;
	u32 alloc_cnt;
	u64 tmp;
	struct buffAdd *ba;
	struct RxD_t *first_rxdp = NULL;
	u64 Buffer0_ptr = 0, Buffer1_ptr = 0;
	int rxd_index = 0;
	struct RxD1 *rxdp1;
	struct RxD3 *rxdp3;
	struct swStat *swstats = &ring->nic->mac_control.stats_info->sw_stat;

	alloc_cnt = ring->pkt_cnt - ring->rx_bufs_left;

	block_no1 = ring->rx_curr_get_info.block_index;
	while (alloc_tab < alloc_cnt) {
		block_no = ring->rx_curr_put_info.block_index;

		off = ring->rx_curr_put_info.offset;

		rxdp = ring->rx_blocks[block_no].rxds[off].virt_addr;

		rxd_index = off + 1;
		if (block_no)
			rxd_index += (block_no * ring->rxd_count);

		if ((block_no == block_no1) &&
		    (off == ring->rx_curr_get_info.offset) &&
		    (rxdp->Host_Control)) {
			DBG_PRINT(INTR_DBG, "%s: Get and Put info equated\n",
				  ring->dev->name);
			goto end;
		}
		if (off && (off == ring->rxd_count)) {
			ring->rx_curr_put_info.block_index++;
			if (ring->rx_curr_put_info.block_index ==
			    ring->block_count)
				ring->rx_curr_put_info.block_index = 0;
			block_no = ring->rx_curr_put_info.block_index;
			off = 0;
			ring->rx_curr_put_info.offset = off;
			rxdp = ring->rx_blocks[block_no].block_virt_addr;
			DBG_PRINT(INTR_DBG, "%s: Next block at: %p\n",
				  ring->dev->name, rxdp);

		}

		if ((rxdp->Control_1 & RXD_OWN_XENA) &&
		    ((ring->rxd_mode == RXD_MODE_3B) &&
		     (rxdp->Control_2 & s2BIT(0)))) {
			ring->rx_curr_put_info.offset = off;
			goto end;
		}
		/* calculate size of skb based on ring mode */
		size = ring->mtu +
			HEADER_ETHERNET_II_802_3_SIZE +
			HEADER_802_2_SIZE + HEADER_SNAP_SIZE;
		if (ring->rxd_mode == RXD_MODE_1)
			size += NET_IP_ALIGN;
		else
			size = ring->mtu + ALIGN_SIZE + BUF0_LEN + 4;

		/* allocate skb */
		skb = dev_alloc_skb(size);
		if (!skb) {
			DBG_PRINT(INFO_DBG, "%s: Could not allocate skb\n",
				  ring->dev->name);
			if (first_rxdp) {
				wmb();
				first_rxdp->Control_1 |= RXD_OWN_XENA;
			}
			swstats->mem_alloc_fail_cnt++;

			return -ENOMEM ;
		}
		swstats->mem_allocated += skb->truesize;

		if (ring->rxd_mode == RXD_MODE_1) {
			/* 1 buffer mode - normal operation mode */
			rxdp1 = (struct RxD1 *)rxdp;
			memset(rxdp, 0, sizeof(struct RxD1));
			skb_reserve(skb, NET_IP_ALIGN);
			rxdp1->Buffer0_ptr =
				pci_map_single(ring->pdev, skb->data,
					       size - NET_IP_ALIGN,
					       PCI_DMA_FROMDEVICE);
			if (pci_dma_mapping_error(nic->pdev,
						  rxdp1->Buffer0_ptr))
				goto pci_map_failed;

			rxdp->Control_2 =
				SET_BUFFER0_SIZE_1(size - NET_IP_ALIGN);
			rxdp->Host_Control = (unsigned long)skb;
		} else if (ring->rxd_mode == RXD_MODE_3B) {
			/*
			 * 2 buffer mode -
			 * 2 buffer mode provides 128
			 * byte aligned receive buffers.
			 */

			rxdp3 = (struct RxD3 *)rxdp;
			/* save buffer pointers to avoid frequent dma mapping */
			Buffer0_ptr = rxdp3->Buffer0_ptr;
			Buffer1_ptr = rxdp3->Buffer1_ptr;
			memset(rxdp, 0, sizeof(struct RxD3));
			/* restore the buffer pointers for dma sync*/
			rxdp3->Buffer0_ptr = Buffer0_ptr;
			rxdp3->Buffer1_ptr = Buffer1_ptr;

			ba = &ring->ba[block_no][off];
			skb_reserve(skb, BUF0_LEN);
			tmp = (u64)(unsigned long)skb->data;
			tmp += ALIGN_SIZE;
			tmp &= ~ALIGN_SIZE;
			skb->data = (void *) (unsigned long)tmp;
			skb_reset_tail_pointer(skb);

			if (from_card_up) {
				rxdp3->Buffer0_ptr =
					pci_map_single(ring->pdev, ba->ba_0,
						       BUF0_LEN,
						       PCI_DMA_FROMDEVICE);
				if (pci_dma_mapping_error(nic->pdev,
							  rxdp3->Buffer0_ptr))
					goto pci_map_failed;
			} else
				pci_dma_sync_single_for_device(ring->pdev,
							       (dma_addr_t)rxdp3->Buffer0_ptr,
							       BUF0_LEN,
							       PCI_DMA_FROMDEVICE);

			rxdp->Control_2 = SET_BUFFER0_SIZE_3(BUF0_LEN);
			if (ring->rxd_mode == RXD_MODE_3B) {
				/* Two buffer mode */

				/*
				 * Buffer2 will have L3/L4 header plus
				 * L4 payload
				 */
				rxdp3->Buffer2_ptr = pci_map_single(ring->pdev,
								    skb->data,
								    ring->mtu + 4,
								    PCI_DMA_FROMDEVICE);

				if (pci_dma_mapping_error(nic->pdev,
							  rxdp3->Buffer2_ptr))
					goto pci_map_failed;

				if (from_card_up) {
					rxdp3->Buffer1_ptr =
						pci_map_single(ring->pdev,
							       ba->ba_1,
							       BUF1_LEN,
							       PCI_DMA_FROMDEVICE);

					if (pci_dma_mapping_error(nic->pdev,
								  rxdp3->Buffer1_ptr)) {
						pci_unmap_single(ring->pdev,
								 (dma_addr_t)(unsigned long)
								 skb->data,
								 ring->mtu + 4,
								 PCI_DMA_FROMDEVICE);
						goto pci_map_failed;
					}
				}
				rxdp->Control_2 |= SET_BUFFER1_SIZE_3(1);
				rxdp->Control_2 |= SET_BUFFER2_SIZE_3
					(ring->mtu + 4);
			}
			rxdp->Control_2 |= s2BIT(0);
			rxdp->Host_Control = (unsigned long) (skb);
		}
		if (alloc_tab & ((1 << rxsync_frequency) - 1))
			rxdp->Control_1 |= RXD_OWN_XENA;
		off++;
		if (off == (ring->rxd_count + 1))
			off = 0;
		ring->rx_curr_put_info.offset = off;

		rxdp->Control_2 |= SET_RXD_MARKER;
		if (!(alloc_tab & ((1 << rxsync_frequency) - 1))) {
			if (first_rxdp) {
				wmb();
				first_rxdp->Control_1 |= RXD_OWN_XENA;
			}
			first_rxdp = rxdp;
		}
		ring->rx_bufs_left += 1;
		alloc_tab++;
	}

end:
	/* Transfer ownership of first descriptor to adapter just before
	 * exiting. Before that, use memory barrier so that ownership
	 * and other fields are seen by adapter correctly.
	 */
	if (first_rxdp) {
		wmb();
		first_rxdp->Control_1 |= RXD_OWN_XENA;
	}

	return SUCCESS;

pci_map_failed:
	swstats->pci_map_fail_cnt++;
	swstats->mem_freed += skb->truesize;
	dev_kfree_skb_irq(skb);
	return -ENOMEM;
}

static void free_rxd_blk(struct s2io_nic *sp, int ring_no, int blk)
{
	struct net_device *dev = sp->dev;
	int j;
	struct sk_buff *skb;
	struct RxD_t *rxdp;
	struct RxD1 *rxdp1;
	struct RxD3 *rxdp3;
	struct mac_info *mac_control = &sp->mac_control;
	struct stat_block *stats = mac_control->stats_info;
	struct swStat *swstats = &stats->sw_stat;

	for (j = 0 ; j < rxd_count[sp->rxd_mode]; j++) {
		rxdp = mac_control->rings[ring_no].
			rx_blocks[blk].rxds[j].virt_addr;
		skb = (struct sk_buff *)((unsigned long)rxdp->Host_Control);
		if (!skb)
			continue;
		if (sp->rxd_mode == RXD_MODE_1) {
			rxdp1 = (struct RxD1 *)rxdp;
			pci_unmap_single(sp->pdev,
					 (dma_addr_t)rxdp1->Buffer0_ptr,
					 dev->mtu +
					 HEADER_ETHERNET_II_802_3_SIZE +
					 HEADER_802_2_SIZE + HEADER_SNAP_SIZE,
					 PCI_DMA_FROMDEVICE);
			memset(rxdp, 0, sizeof(struct RxD1));
		} else if (sp->rxd_mode == RXD_MODE_3B) {
			rxdp3 = (struct RxD3 *)rxdp;
			pci_unmap_single(sp->pdev,
					 (dma_addr_t)rxdp3->Buffer0_ptr,
					 BUF0_LEN,
					 PCI_DMA_FROMDEVICE);
			pci_unmap_single(sp->pdev,
					 (dma_addr_t)rxdp3->Buffer1_ptr,
					 BUF1_LEN,
					 PCI_DMA_FROMDEVICE);
			pci_unmap_single(sp->pdev,
					 (dma_addr_t)rxdp3->Buffer2_ptr,
					 dev->mtu + 4,
					 PCI_DMA_FROMDEVICE);
			memset(rxdp, 0, sizeof(struct RxD3));
		}
		swstats->mem_freed += skb->truesize;
		dev_kfree_skb(skb);
		mac_control->rings[ring_no].rx_bufs_left -= 1;
	}
}

/**
 *  free_rx_buffers - Frees all Rx buffers
 *  @sp: device private variable.
 *  Description:
 *  This function will free all Rx buffers allocated by host.
 *  Return Value:
 *  NONE.
 */

static void free_rx_buffers(struct s2io_nic *sp)
{
	struct net_device *dev = sp->dev;
	int i, blk = 0, buf_cnt = 0;
	struct config_param *config = &sp->config;
	struct mac_info *mac_control = &sp->mac_control;

	for (i = 0; i < config->rx_ring_num; i++) {
		struct ring_info *ring = &mac_control->rings[i];

		for (blk = 0; blk < rx_ring_sz[i]; blk++)
			free_rxd_blk(sp, i, blk);

		ring->rx_curr_put_info.block_index = 0;
		ring->rx_curr_get_info.block_index = 0;
		ring->rx_curr_put_info.offset = 0;
		ring->rx_curr_get_info.offset = 0;
		ring->rx_bufs_left = 0;
		DBG_PRINT(INIT_DBG, "%s: Freed 0x%x Rx Buffers on ring%d\n",
			  dev->name, buf_cnt, i);
	}
}

static int s2io_chk_rx_buffers(struct s2io_nic *nic, struct ring_info *ring)
{
	if (fill_rx_buffers(nic, ring, 0) == -ENOMEM) {
		DBG_PRINT(INFO_DBG, "%s: Out of memory in Rx Intr!!\n",
			  ring->dev->name);
	}
	return 0;
}

/**
 * s2io_poll - Rx interrupt handler for NAPI support
 * @napi : pointer to the napi structure.
 * @budget : The number of packets that were budgeted to be processed
 * during  one pass through the 'Poll" function.
 * Description:
 * Comes into picture only if NAPI support has been incorporated. It does
 * the same thing that rx_intr_handler does, but not in a interrupt context
 * also It will process only a given number of packets.
 * Return value:
 * 0 on success and 1 if there are No Rx packets to be processed.
 */

static int s2io_poll_msix(struct napi_struct *napi, int budget)
{
	struct ring_info *ring = container_of(napi, struct ring_info, napi);
	struct net_device *dev = ring->dev;
	int pkts_processed = 0;
	u8 __iomem *addr = NULL;
	u8 val8 = 0;
	struct s2io_nic *nic = netdev_priv(dev);
	struct XENA_dev_config __iomem *bar0 = nic->bar0;
	int budget_org = budget;

	if (unlikely(!is_s2io_card_up(nic)))
		return 0;

	pkts_processed = rx_intr_handler(ring, budget);
	s2io_chk_rx_buffers(nic, ring);

	if (pkts_processed < budget_org) {
		napi_complete(napi);
		/*Re Enable MSI-Rx Vector*/
		addr = (u8 __iomem *)&bar0->xmsi_mask_reg;
		addr += 7 - ring->ring_no;
		val8 = (ring->ring_no == 0) ? 0x3f : 0xbf;
		writeb(val8, addr);
		val8 = readb(addr);
	}
	return pkts_processed;
}

static int s2io_poll_inta(struct napi_struct *napi, int budget)
{
	struct s2io_nic *nic = container_of(napi, struct s2io_nic, napi);
	int pkts_processed = 0;
	int ring_pkts_processed, i;
	struct XENA_dev_config __iomem *bar0 = nic->bar0;
	int budget_org = budget;
	struct config_param *config = &nic->config;
	struct mac_info *mac_control = &nic->mac_control;

	if (unlikely(!is_s2io_card_up(nic)))
		return 0;

	for (i = 0; i < config->rx_ring_num; i++) {
		struct ring_info *ring = &mac_control->rings[i];
		ring_pkts_processed = rx_intr_handler(ring, budget);
		s2io_chk_rx_buffers(nic, ring);
		pkts_processed += ring_pkts_processed;
		budget -= ring_pkts_processed;
		if (budget <= 0)
			break;
	}
	if (pkts_processed < budget_org) {
		napi_complete(napi);
		/* Re enable the Rx interrupts for the ring */
		writeq(0, &bar0->rx_traffic_mask);
		readl(&bar0->rx_traffic_mask);
	}
	return pkts_processed;
}

#ifdef CONFIG_NET_POLL_CONTROLLER
/**
 * s2io_netpoll - netpoll event handler entry point
 * @dev : pointer to the device structure.
 * Description:
 * 	This function will be called by upper layer to check for events on the
 * interface in situations where interrupts are disabled. It is used for
 * specific in-kernel networking tasks, such as remote consoles and kernel
 * debugging over the network (example netdump in RedHat).
 */
static void s2io_netpoll(struct net_device *dev)
{
	struct s2io_nic *nic = netdev_priv(dev);
	struct XENA_dev_config __iomem *bar0 = nic->bar0;
	u64 val64 = 0xFFFFFFFFFFFFFFFFULL;
	int i;
	struct config_param *config = &nic->config;
	struct mac_info *mac_control = &nic->mac_control;

	if (pci_channel_offline(nic->pdev))
		return;

	disable_irq(dev->irq);

	writeq(val64, &bar0->rx_traffic_int);
	writeq(val64, &bar0->tx_traffic_int);

	/* we need to free up the transmitted skbufs or else netpoll will
	 * run out of skbs and will fail and eventually netpoll application such
	 * as netdump will fail.
	 */
	for (i = 0; i < config->tx_fifo_num; i++)
		tx_intr_handler(&mac_control->fifos[i]);

	/* check for received packet and indicate up to network */
	for (i = 0; i < config->rx_ring_num; i++) {
		struct ring_info *ring = &mac_control->rings[i];

		rx_intr_handler(ring, 0);
	}

	for (i = 0; i < config->rx_ring_num; i++) {
		struct ring_info *ring = &mac_control->rings[i];

		if (fill_rx_buffers(nic, ring, 0) == -ENOMEM) {
			DBG_PRINT(INFO_DBG,
				  "%s: Out of memory in Rx Netpoll!!\n",
				  dev->name);
			break;
		}
	}
	enable_irq(dev->irq);
}
#endif

/**
 *  rx_intr_handler - Rx interrupt handler
 *  @ring_info: per ring structure.
 *  @budget: budget for napi processing.
 *  Description:
 *  If the interrupt is because of a received frame or if the
 *  receive ring contains fresh as yet un-processed frames,this function is
 *  called. It picks out the RxD at which place the last Rx processing had
 *  stopped and sends the skb to the OSM's Rx handler and then increments
 *  the offset.
 *  Return Value:
 *  No. of napi packets processed.
 */
static int rx_intr_handler(struct ring_info *ring_data, int budget)
{
	int get_block, put_block;
	struct rx_curr_get_info get_info, put_info;
	struct RxD_t *rxdp;
	struct sk_buff *skb;
	int pkt_cnt = 0, napi_pkts = 0;
	int i;
	struct RxD1 *rxdp1;
	struct RxD3 *rxdp3;

	get_info = ring_data->rx_curr_get_info;
	get_block = get_info.block_index;
	memcpy(&put_info, &ring_data->rx_curr_put_info, sizeof(put_info));
	put_block = put_info.block_index;
	rxdp = ring_data->rx_blocks[get_block].rxds[get_info.offset].virt_addr;

	while (RXD_IS_UP2DT(rxdp)) {
		/*
		 * If your are next to put index then it's
		 * FIFO full condition
		 */
		if ((get_block == put_block) &&
		    (get_info.offset + 1) == put_info.offset) {
			DBG_PRINT(INTR_DBG, "%s: Ring Full\n",
				  ring_data->dev->name);
			break;
		}
		skb = (struct sk_buff *)((unsigned long)rxdp->Host_Control);
		if (skb == NULL) {
			DBG_PRINT(ERR_DBG, "%s: NULL skb in Rx Intr\n",
				  ring_data->dev->name);
			return 0;
		}
		if (ring_data->rxd_mode == RXD_MODE_1) {
			rxdp1 = (struct RxD1 *)rxdp;
			pci_unmap_single(ring_data->pdev, (dma_addr_t)
					 rxdp1->Buffer0_ptr,
					 ring_data->mtu +
					 HEADER_ETHERNET_II_802_3_SIZE +
					 HEADER_802_2_SIZE +
					 HEADER_SNAP_SIZE,
					 PCI_DMA_FROMDEVICE);
		} else if (ring_data->rxd_mode == RXD_MODE_3B) {
			rxdp3 = (struct RxD3 *)rxdp;
			pci_dma_sync_single_for_cpu(ring_data->pdev,
						    (dma_addr_t)rxdp3->Buffer0_ptr,
						    BUF0_LEN,
						    PCI_DMA_FROMDEVICE);
			pci_unmap_single(ring_data->pdev,
					 (dma_addr_t)rxdp3->Buffer2_ptr,
					 ring_data->mtu + 4,
					 PCI_DMA_FROMDEVICE);
		}
		prefetch(skb->data);
		rx_osm_handler(ring_data, rxdp);
		get_info.offset++;
		ring_data->rx_curr_get_info.offset = get_info.offset;
		rxdp = ring_data->rx_blocks[get_block].
			rxds[get_info.offset].virt_addr;
		if (get_info.offset == rxd_count[ring_data->rxd_mode]) {
			get_info.offset = 0;
			ring_data->rx_curr_get_info.offset = get_info.offset;
			get_block++;
			if (get_block == ring_data->block_count)
				get_block = 0;
			ring_data->rx_curr_get_info.block_index = get_block;
			rxdp = ring_data->rx_blocks[get_block].block_virt_addr;
		}

		if (ring_data->nic->config.napi) {
			budget--;
			napi_pkts++;
			if (!budget)
				break;
		}
		pkt_cnt++;
		if ((indicate_max_pkts) && (pkt_cnt > indicate_max_pkts))
			break;
	}
	if (ring_data->lro) {
		/* Clear all LRO sessions before exiting */
		for (i = 0; i < MAX_LRO_SESSIONS; i++) {
			struct lro *lro = &ring_data->lro0_n[i];
			if (lro->in_use) {
				update_L3L4_header(ring_data->nic, lro);
				queue_rx_frame(lro->parent, lro->vlan_tag);
				clear_lro_session(lro);
			}
		}
	}
	return napi_pkts;
}

/**
 *  tx_intr_handler - Transmit interrupt handler
 *  @nic : device private variable
 *  Description:
 *  If an interrupt was raised to indicate DMA complete of the
 *  Tx packet, this function is called. It identifies the last TxD
 *  whose buffer was freed and frees all skbs whose data have already
 *  DMA'ed into the NICs internal memory.
 *  Return Value:
 *  NONE
 */

static void tx_intr_handler(struct fifo_info *fifo_data)
{
	struct s2io_nic *nic = fifo_data->nic;
	struct tx_curr_get_info get_info, put_info;
	struct sk_buff *skb = NULL;
	struct TxD *txdlp;
	int pkt_cnt = 0;
	unsigned long flags = 0;
	u8 err_mask;
	struct stat_block *stats = nic->mac_control.stats_info;
	struct swStat *swstats = &stats->sw_stat;

	if (!spin_trylock_irqsave(&fifo_data->tx_lock, flags))
		return;

	get_info = fifo_data->tx_curr_get_info;
	memcpy(&put_info, &fifo_data->tx_curr_put_info, sizeof(put_info));
	txdlp = (struct TxD *)
		fifo_data->list_info[get_info.offset].list_virt_addr;
	while ((!(txdlp->Control_1 & TXD_LIST_OWN_XENA)) &&
	       (get_info.offset != put_info.offset) &&
	       (txdlp->Host_Control)) {
		/* Check for TxD errors */
		if (txdlp->Control_1 & TXD_T_CODE) {
			unsigned long long err;
			err = txdlp->Control_1 & TXD_T_CODE;
			if (err & 0x1) {
				swstats->parity_err_cnt++;
			}

			/* update t_code statistics */
			err_mask = err >> 48;
			switch (err_mask) {
			case 2:
				swstats->tx_buf_abort_cnt++;
				break;

			case 3:
				swstats->tx_desc_abort_cnt++;
				break;

			case 7:
				swstats->tx_parity_err_cnt++;
				break;

			case 10:
				swstats->tx_link_loss_cnt++;
				break;

			case 15:
				swstats->tx_list_proc_err_cnt++;
				break;
			}
		}

		skb = s2io_txdl_getskb(fifo_data, txdlp, get_info.offset);
		if (skb == NULL) {
			spin_unlock_irqrestore(&fifo_data->tx_lock, flags);
			DBG_PRINT(ERR_DBG, "%s: NULL skb in Tx Free Intr\n",
				  __func__);
			return;
		}
		pkt_cnt++;

		/* Updating the statistics block */
		swstats->mem_freed += skb->truesize;
		dev_kfree_skb_irq(skb);

		get_info.offset++;
		if (get_info.offset == get_info.fifo_len + 1)
			get_info.offset = 0;
		txdlp = (struct TxD *)
			fifo_data->list_info[get_info.offset].list_virt_addr;
		fifo_data->tx_curr_get_info.offset = get_info.offset;
	}

	s2io_wake_tx_queue(fifo_data, pkt_cnt, nic->config.multiq);

	spin_unlock_irqrestore(&fifo_data->tx_lock, flags);
}

/**
 *  s2io_mdio_write - Function to write in to MDIO registers
 *  @mmd_type : MMD type value (PMA/PMD/WIS/PCS/PHYXS)
 *  @addr     : address value
 *  @value    : data value
 *  @dev      : pointer to net_device structure
 *  Description:
 *  This function is used to write values to the MDIO registers
 *  NONE
 */
static void s2io_mdio_write(u32 mmd_type, u64 addr, u16 value,
			    struct net_device *dev)
{
	u64 val64;
	struct s2io_nic *sp = netdev_priv(dev);
	struct XENA_dev_config __iomem *bar0 = sp->bar0;

	/* address transaction */
	val64 = MDIO_MMD_INDX_ADDR(addr) |
		MDIO_MMD_DEV_ADDR(mmd_type) |
		MDIO_MMS_PRT_ADDR(0x0);
	writeq(val64, &bar0->mdio_control);
	val64 = val64 | MDIO_CTRL_START_TRANS(0xE);
	writeq(val64, &bar0->mdio_control);
	udelay(100);

	/* Data transaction */
	val64 = MDIO_MMD_INDX_ADDR(addr) |
		MDIO_MMD_DEV_ADDR(mmd_type) |
		MDIO_MMS_PRT_ADDR(0x0) |
		MDIO_MDIO_DATA(value) |
		MDIO_OP(MDIO_OP_WRITE_TRANS);
	writeq(val64, &bar0->mdio_control);
	val64 = val64 | MDIO_CTRL_START_TRANS(0xE);
	writeq(val64, &bar0->mdio_control);
	udelay(100);

	val64 = MDIO_MMD_INDX_ADDR(addr) |
		MDIO_MMD_DEV_ADDR(mmd_type) |
		MDIO_MMS_PRT_ADDR(0x0) |
		MDIO_OP(MDIO_OP_READ_TRANS);
	writeq(val64, &bar0->mdio_control);
	val64 = val64 | MDIO_CTRL_START_TRANS(0xE);
	writeq(val64, &bar0->mdio_control);
	udelay(100);
}

/**
 *  s2io_mdio_read - Function to write in to MDIO registers
 *  @mmd_type : MMD type value (PMA/PMD/WIS/PCS/PHYXS)
 *  @addr     : address value
 *  @dev      : pointer to net_device structure
 *  Description:
 *  This function is used to read values to the MDIO registers
 *  NONE
 */
static u64 s2io_mdio_read(u32 mmd_type, u64 addr, struct net_device *dev)
{
	u64 val64 = 0x0;
	u64 rval64 = 0x0;
	struct s2io_nic *sp = netdev_priv(dev);
	struct XENA_dev_config __iomem *bar0 = sp->bar0;

	/* address transaction */
	val64 = val64 | (MDIO_MMD_INDX_ADDR(addr)
			 | MDIO_MMD_DEV_ADDR(mmd_type)
			 | MDIO_MMS_PRT_ADDR(0x0));
	writeq(val64, &bar0->mdio_control);
	val64 = val64 | MDIO_CTRL_START_TRANS(0xE);
	writeq(val64, &bar0->mdio_control);
	udelay(100);

	/* Data transaction */
	val64 = MDIO_MMD_INDX_ADDR(addr) |
		MDIO_MMD_DEV_ADDR(mmd_type) |
		MDIO_MMS_PRT_ADDR(0x0) |
		MDIO_OP(MDIO_OP_READ_TRANS);
	writeq(val64, &bar0->mdio_control);
	val64 = val64 | MDIO_CTRL_START_TRANS(0xE);
	writeq(val64, &bar0->mdio_control);
	udelay(100);

	/* Read the value from regs */
	rval64 = readq(&bar0->mdio_control);
	rval64 = rval64 & 0xFFFF0000;
	rval64 = rval64 >> 16;
	return rval64;
}

/**
 *  s2io_chk_xpak_counter - Function to check the status of the xpak counters
 *  @counter      : counter value to be updated
 *  @flag         : flag to indicate the status
 *  @type         : counter type
 *  Description:
 *  This function is to check the status of the xpak counters value
 *  NONE
 */

static void s2io_chk_xpak_counter(u64 *counter, u64 * regs_stat, u32 index,
				  u16 flag, u16 type)
{
	u64 mask = 0x3;
	u64 val64;
	int i;
	for (i = 0; i < index; i++)
		mask = mask << 0x2;

	if (flag > 0) {
		*counter = *counter + 1;
		val64 = *regs_stat & mask;
		val64 = val64 >> (index * 0x2);
		val64 = val64 + 1;
		if (val64 == 3) {
			switch (type) {
			case 1:
				DBG_PRINT(ERR_DBG,
					  "Take Xframe NIC out of service.\n");
				DBG_PRINT(ERR_DBG,
"Excessive temperatures may result in premature transceiver failure.\n");
				break;
			case 2:
				DBG_PRINT(ERR_DBG,
					  "Take Xframe NIC out of service.\n");
				DBG_PRINT(ERR_DBG,
"Excessive bias currents may indicate imminent laser diode failure.\n");
				break;
			case 3:
				DBG_PRINT(ERR_DBG,
					  "Take Xframe NIC out of service.\n");
				DBG_PRINT(ERR_DBG,
"Excessive laser output power may saturate far-end receiver.\n");
				break;
			default:
				DBG_PRINT(ERR_DBG,
					  "Incorrect XPAK Alarm type\n");
			}
			val64 = 0x0;
		}
		val64 = val64 << (index * 0x2);
		*regs_stat = (*regs_stat & (~mask)) | (val64);

	} else {
		*regs_stat = *regs_stat & (~mask);
	}
}

/**
 *  s2io_updt_xpak_counter - Function to update the xpak counters
 *  @dev         : pointer to net_device struct
 *  Description:
 *  This function is to upate the status of the xpak counters value
 *  NONE
 */
static void s2io_updt_xpak_counter(struct net_device *dev)
{
	u16 flag  = 0x0;
	u16 type  = 0x0;
	u16 val16 = 0x0;
	u64 val64 = 0x0;
	u64 addr  = 0x0;

	struct s2io_nic *sp = netdev_priv(dev);
	struct stat_block *stats = sp->mac_control.stats_info;
	struct xpakStat *xstats = &stats->xpak_stat;

	/* Check the communication with the MDIO slave */
	addr = MDIO_CTRL1;
	val64 = 0x0;
	val64 = s2io_mdio_read(MDIO_MMD_PMAPMD, addr, dev);
	if ((val64 == 0xFFFF) || (val64 == 0x0000)) {
		DBG_PRINT(ERR_DBG,
			  "ERR: MDIO slave access failed - Returned %llx\n",
			  (unsigned long long)val64);
		return;
	}

	/* Check for the expected value of control reg 1 */
	if (val64 != MDIO_CTRL1_SPEED10G) {
		DBG_PRINT(ERR_DBG, "Incorrect value at PMA address 0x0000 - "
			  "Returned: %llx- Expected: 0x%x\n",
			  (unsigned long long)val64, MDIO_CTRL1_SPEED10G);
		return;
	}

	/* Loading the DOM register to MDIO register */
	addr = 0xA100;
	s2io_mdio_write(MDIO_MMD_PMAPMD, addr, val16, dev);
	val64 = s2io_mdio_read(MDIO_MMD_PMAPMD, addr, dev);

	/* Reading the Alarm flags */
	addr = 0xA070;
	val64 = 0x0;
	val64 = s2io_mdio_read(MDIO_MMD_PMAPMD, addr, dev);

	flag = CHECKBIT(val64, 0x7);
	type = 1;
	s2io_chk_xpak_counter(&xstats->alarm_transceiver_temp_high,
			      &xstats->xpak_regs_stat,
			      0x0, flag, type);

	if (CHECKBIT(val64, 0x6))
		xstats->alarm_transceiver_temp_low++;

	flag = CHECKBIT(val64, 0x3);
	type = 2;
	s2io_chk_xpak_counter(&xstats->alarm_laser_bias_current_high,
			      &xstats->xpak_regs_stat,
			      0x2, flag, type);

	if (CHECKBIT(val64, 0x2))
		xstats->alarm_laser_bias_current_low++;

	flag = CHECKBIT(val64, 0x1);
	type = 3;
	s2io_chk_xpak_counter(&xstats->alarm_laser_output_power_high,
			      &xstats->xpak_regs_stat,
			      0x4, flag, type);

	if (CHECKBIT(val64, 0x0))
		xstats->alarm_laser_output_power_low++;

	/* Reading the Warning flags */
	addr = 0xA074;
	val64 = 0x0;
	val64 = s2io_mdio_read(MDIO_MMD_PMAPMD, addr, dev);

	if (CHECKBIT(val64, 0x7))
		xstats->warn_transceiver_temp_high++;

	if (CHECKBIT(val64, 0x6))
		xstats->warn_transceiver_temp_low++;

	if (CHECKBIT(val64, 0x3))
		xstats->warn_laser_bias_current_high++;

	if (CHECKBIT(val64, 0x2))
		xstats->warn_laser_bias_current_low++;

	if (CHECKBIT(val64, 0x1))
		xstats->warn_laser_output_power_high++;

	if (CHECKBIT(val64, 0x0))
		xstats->warn_laser_output_power_low++;
}

/**
 *  wait_for_cmd_complete - waits for a command to complete.
 *  @sp : private member of the device structure, which is a pointer to the
 *  s2io_nic structure.
 *  Description: Function that waits for a command to Write into RMAC
 *  ADDR DATA registers to be completed and returns either success or
 *  error depending on whether the command was complete or not.
 *  Return value:
 *   SUCCESS on success and FAILURE on failure.
 */

static int wait_for_cmd_complete(void __iomem *addr, u64 busy_bit,
				 int bit_state)
{
	int ret = FAILURE, cnt = 0, delay = 1;
	u64 val64;

	if ((bit_state != S2IO_BIT_RESET) && (bit_state != S2IO_BIT_SET))
		return FAILURE;

	do {
		val64 = readq(addr);
		if (bit_state == S2IO_BIT_RESET) {
			if (!(val64 & busy_bit)) {
				ret = SUCCESS;
				break;
			}
		} else {
			if (val64 & busy_bit) {
				ret = SUCCESS;
				break;
			}
		}

		if (in_interrupt())
			mdelay(delay);
		else
			msleep(delay);

		if (++cnt >= 10)
			delay = 50;
	} while (cnt < 20);
	return ret;
}
/*
 * check_pci_device_id - Checks if the device id is supported
 * @id : device id
 * Description: Function to check if the pci device id is supported by driver.
 * Return value: Actual device id if supported else PCI_ANY_ID
 */
static u16 check_pci_device_id(u16 id)
{
	switch (id) {
	case PCI_DEVICE_ID_HERC_WIN:
	case PCI_DEVICE_ID_HERC_UNI:
		return XFRAME_II_DEVICE;
	case PCI_DEVICE_ID_S2IO_UNI:
	case PCI_DEVICE_ID_S2IO_WIN:
		return XFRAME_I_DEVICE;
	default:
		return PCI_ANY_ID;
	}
}

/**
 *  s2io_reset - Resets the card.
 *  @sp : private member of the device structure.
 *  Description: Function to Reset the card. This function then also
 *  restores the previously saved PCI configuration space registers as
 *  the card reset also resets the configuration space.
 *  Return value:
 *  void.
 */

static void s2io_reset(struct s2io_nic *sp)
{
	struct XENA_dev_config __iomem *bar0 = sp->bar0;
	u64 val64;
	u16 subid, pci_cmd;
	int i;
	u16 val16;
	unsigned long long up_cnt, down_cnt, up_time, down_time, reset_cnt;
	unsigned long long mem_alloc_cnt, mem_free_cnt, watchdog_cnt;
	struct stat_block *stats;
	struct swStat *swstats;

	DBG_PRINT(INIT_DBG, "%s: Resetting XFrame card %s\n",
		  __func__, pci_name(sp->pdev));

	/* Back up  the PCI-X CMD reg, dont want to lose MMRBC, OST settings */
	pci_read_config_word(sp->pdev, PCIX_COMMAND_REGISTER, &(pci_cmd));

	val64 = SW_RESET_ALL;
	writeq(val64, &bar0->sw_reset);
	if (strstr(sp->product_name, "CX4"))
		msleep(750);
	msleep(250);
	for (i = 0; i < S2IO_MAX_PCI_CONFIG_SPACE_REINIT; i++) {

		/* Restore the PCI state saved during initialization. */
		pci_restore_state(sp->pdev);
		pci_save_state(sp->pdev);
		pci_read_config_word(sp->pdev, 0x2, &val16);
		if (check_pci_device_id(val16) != (u16)PCI_ANY_ID)
			break;
		msleep(200);
	}

	if (check_pci_device_id(val16) == (u16)PCI_ANY_ID)
		DBG_PRINT(ERR_DBG, "%s SW_Reset failed!\n", __func__);

	pci_write_config_word(sp->pdev, PCIX_COMMAND_REGISTER, pci_cmd);

	s2io_init_pci(sp);

	/* Set swapper to enable I/O register access */
	s2io_set_swapper(sp);

	/* restore mac_addr entries */
	do_s2io_restore_unicast_mc(sp);

	/* Restore the MSIX table entries from local variables */
	restore_xmsi_data(sp);

	/* Clear certain PCI/PCI-X fields after reset */
	if (sp->device_type == XFRAME_II_DEVICE) {
		/* Clear "detected parity error" bit */
		pci_write_config_word(sp->pdev, PCI_STATUS, 0x8000);

		/* Clearing PCIX Ecc status register */
		pci_write_config_dword(sp->pdev, 0x68, 0x7C);

		/* Clearing PCI_STATUS error reflected here */
		writeq(s2BIT(62), &bar0->txpic_int_reg);
	}

	/* Reset device statistics maintained by OS */
	memset(&sp->stats, 0, sizeof(struct net_device_stats));

	stats = sp->mac_control.stats_info;
	swstats = &stats->sw_stat;

	/* save link up/down time/cnt, reset/memory/watchdog cnt */
	up_cnt = swstats->link_up_cnt;
	down_cnt = swstats->link_down_cnt;
	up_time = swstats->link_up_time;
	down_time = swstats->link_down_time;
	reset_cnt = swstats->soft_reset_cnt;
	mem_alloc_cnt = swstats->mem_allocated;
	mem_free_cnt = swstats->mem_freed;
	watchdog_cnt = swstats->watchdog_timer_cnt;

	memset(stats, 0, sizeof(struct stat_block));

	/* restore link up/down time/cnt, reset/memory/watchdog cnt */
	swstats->link_up_cnt = up_cnt;
	swstats->link_down_cnt = down_cnt;
	swstats->link_up_time = up_time;
	swstats->link_down_time = down_time;
	swstats->soft_reset_cnt = reset_cnt;
	swstats->mem_allocated = mem_alloc_cnt;
	swstats->mem_freed = mem_free_cnt;
	swstats->watchdog_timer_cnt = watchdog_cnt;

	/* SXE-002: Configure link and activity LED to turn it off */
	subid = sp->pdev->subsystem_device;
	if (((subid & 0xFF) >= 0x07) &&
	    (sp->device_type == XFRAME_I_DEVICE)) {
		val64 = readq(&bar0->gpio_control);
		val64 |= 0x0000800000000000ULL;
		writeq(val64, &bar0->gpio_control);
		val64 = 0x0411040400000000ULL;
		writeq(val64, (void __iomem *)bar0 + 0x2700);
	}

	/*
	 * Clear spurious ECC interrupts that would have occurred on
	 * XFRAME II cards after reset.
	 */
	if (sp->device_type == XFRAME_II_DEVICE) {
		val64 = readq(&bar0->pcc_err_reg);
		writeq(val64, &bar0->pcc_err_reg);
	}

	sp->device_enabled_once = false;
}

/**
 *  s2io_set_swapper - to set the swapper controle on the card
 *  @sp : private member of the device structure,
 *  pointer to the s2io_nic structure.
 *  Description: Function to set the swapper control on the card
 *  correctly depending on the 'endianness' of the system.
 *  Return value:
 *  SUCCESS on success and FAILURE on failure.
 */

static int s2io_set_swapper(struct s2io_nic *sp)
{
	struct net_device *dev = sp->dev;
	struct XENA_dev_config __iomem *bar0 = sp->bar0;
	u64 val64, valt, valr;

	/*
	 * Set proper endian settings and verify the same by reading
	 * the PIF Feed-back register.
	 */

	val64 = readq(&bar0->pif_rd_swapper_fb);
	if (val64 != 0x0123456789ABCDEFULL) {
		int i = 0;
		static const u64 value[] = {
			0xC30000C3C30000C3ULL,	/* FE=1, SE=1 */
			0x8100008181000081ULL,	/* FE=1, SE=0 */
			0x4200004242000042ULL,	/* FE=0, SE=1 */
			0			/* FE=0, SE=0 */
		};

		while (i < 4) {
			writeq(value[i], &bar0->swapper_ctrl);
			val64 = readq(&bar0->pif_rd_swapper_fb);
			if (val64 == 0x0123456789ABCDEFULL)
				break;
			i++;
		}
		if (i == 4) {
			DBG_PRINT(ERR_DBG, "%s: Endian settings are wrong, "
				  "feedback read %llx\n",
				  dev->name, (unsigned long long)val64);
			return FAILURE;
		}
		valr = value[i];
	} else {
		valr = readq(&bar0->swapper_ctrl);
	}

	valt = 0x0123456789ABCDEFULL;
	writeq(valt, &bar0->xmsi_address);
	val64 = readq(&bar0->xmsi_address);

	if (val64 != valt) {
		int i = 0;
		static const u64 value[] = {
			0x00C3C30000C3C300ULL,	/* FE=1, SE=1 */
			0x0081810000818100ULL,	/* FE=1, SE=0 */
			0x0042420000424200ULL,	/* FE=0, SE=1 */
			0			/* FE=0, SE=0 */
		};

		while (i < 4) {
			writeq((value[i] | valr), &bar0->swapper_ctrl);
			writeq(valt, &bar0->xmsi_address);
			val64 = readq(&bar0->xmsi_address);
			if (val64 == valt)
				break;
			i++;
		}
		if (i == 4) {
			unsigned long long x = val64;
			DBG_PRINT(ERR_DBG,
				  "Write failed, Xmsi_addr reads:0x%llx\n", x);
			return FAILURE;
		}
	}
	val64 = readq(&bar0->swapper_ctrl);
	val64 &= 0xFFFF000000000000ULL;

#ifdef __BIG_ENDIAN
	/*
	 * The device by default set to a big endian format, so a
	 * big endian driver need not set anything.
	 */
	val64 |= (SWAPPER_CTRL_TXP_FE |
		  SWAPPER_CTRL_TXP_SE |
		  SWAPPER_CTRL_TXD_R_FE |
		  SWAPPER_CTRL_TXD_W_FE |
		  SWAPPER_CTRL_TXF_R_FE |
		  SWAPPER_CTRL_RXD_R_FE |
		  SWAPPER_CTRL_RXD_W_FE |
		  SWAPPER_CTRL_RXF_W_FE |
		  SWAPPER_CTRL_XMSI_FE |
		  SWAPPER_CTRL_STATS_FE |
		  SWAPPER_CTRL_STATS_SE);
	if (sp->config.intr_type == INTA)
		val64 |= SWAPPER_CTRL_XMSI_SE;
	writeq(val64, &bar0->swapper_ctrl);
#else
	/*
	 * Initially we enable all bits to make it accessible by the
	 * driver, then we selectively enable only those bits that
	 * we want to set.
	 */
	val64 |= (SWAPPER_CTRL_TXP_FE |
		  SWAPPER_CTRL_TXP_SE |
		  SWAPPER_CTRL_TXD_R_FE |
		  SWAPPER_CTRL_TXD_R_SE |
		  SWAPPER_CTRL_TXD_W_FE |
		  SWAPPER_CTRL_TXD_W_SE |
		  SWAPPER_CTRL_TXF_R_FE |
		  SWAPPER_CTRL_RXD_R_FE |
		  SWAPPER_CTRL_RXD_R_SE |
		  SWAPPER_CTRL_RXD_W_FE |
		  SWAPPER_CTRL_RXD_W_SE |
		  SWAPPER_CTRL_RXF_W_FE |
		  SWAPPER_CTRL_XMSI_FE |
		  SWAPPER_CTRL_STATS_FE |
		  SWAPPER_CTRL_STATS_SE);
	if (sp->config.intr_type == INTA)
		val64 |= SWAPPER_CTRL_XMSI_SE;
	writeq(val64, &bar0->swapper_ctrl);
#endif
	val64 = readq(&bar0->swapper_ctrl);

	/*
	 * Verifying if endian settings are accurate by reading a
	 * feedback register.
	 */
	val64 = readq(&bar0->pif_rd_swapper_fb);
	if (val64 != 0x0123456789ABCDEFULL) {
		/* Endian settings are incorrect, calls for another dekko. */
		DBG_PRINT(ERR_DBG,
			  "%s: Endian settings are wrong, feedback read %llx\n",
			  dev->name, (unsigned long long)val64);
		return FAILURE;
	}

	return SUCCESS;
}

static int wait_for_msix_trans(struct s2io_nic *nic, int i)
{
	struct XENA_dev_config __iomem *bar0 = nic->bar0;
	u64 val64;
	int ret = 0, cnt = 0;

	do {
		val64 = readq(&bar0->xmsi_access);
		if (!(val64 & s2BIT(15)))
			break;
		mdelay(1);
		cnt++;
	} while (cnt < 5);
	if (cnt == 5) {
		DBG_PRINT(ERR_DBG, "XMSI # %d Access failed\n", i);
		ret = 1;
	}

	return ret;
}

static void restore_xmsi_data(struct s2io_nic *nic)
{
	struct XENA_dev_config __iomem *bar0 = nic->bar0;
	u64 val64;
	int i, msix_index;

	if (nic->device_type == XFRAME_I_DEVICE)
		return;

	for (i = 0; i < MAX_REQUESTED_MSI_X; i++) {
		msix_index = (i) ? ((i-1) * 8 + 1) : 0;
		writeq(nic->msix_info[i].addr, &bar0->xmsi_address);
		writeq(nic->msix_info[i].data, &bar0->xmsi_data);
		val64 = (s2BIT(7) | s2BIT(15) | vBIT(msix_index, 26, 6));
		writeq(val64, &bar0->xmsi_access);
		if (wait_for_msix_trans(nic, msix_index)) {
			DBG_PRINT(ERR_DBG, "%s: index: %d failed\n",
				  __func__, msix_index);
			continue;
		}
	}
}

static void store_xmsi_data(struct s2io_nic *nic)
{
	struct XENA_dev_config __iomem *bar0 = nic->bar0;
	u64 val64, addr, data;
	int i, msix_index;

	if (nic->device_type == XFRAME_I_DEVICE)
		return;

	/* Store and display */
	for (i = 0; i < MAX_REQUESTED_MSI_X; i++) {
		msix_index = (i) ? ((i-1) * 8 + 1) : 0;
		val64 = (s2BIT(15) | vBIT(msix_index, 26, 6));
		writeq(val64, &bar0->xmsi_access);
		if (wait_for_msix_trans(nic, msix_index)) {
			DBG_PRINT(ERR_DBG, "%s: index: %d failed\n",
				  __func__, msix_index);
			continue;
		}
		addr = readq(&bar0->xmsi_address);
		data = readq(&bar0->xmsi_data);
		if (addr && data) {
			nic->msix_info[i].addr = addr;
			nic->msix_info[i].data = data;
		}
	}
}

static int s2io_enable_msi_x(struct s2io_nic *nic)
{
	struct XENA_dev_config __iomem *bar0 = nic->bar0;
	u64 rx_mat;
	u16 msi_control; /* Temp variable */
	int ret, i, j, msix_indx = 1;
	int size;
	struct stat_block *stats = nic->mac_control.stats_info;
	struct swStat *swstats = &stats->sw_stat;

	size = nic->num_entries * sizeof(struct msix_entry);
	nic->entries = kzalloc(size, GFP_KERNEL);
	if (!nic->entries) {
		DBG_PRINT(INFO_DBG, "%s: Memory allocation failed\n",
			  __func__);
		swstats->mem_alloc_fail_cnt++;
		return -ENOMEM;
	}
	swstats->mem_allocated += size;

	size = nic->num_entries * sizeof(struct s2io_msix_entry);
	nic->s2io_entries = kzalloc(size, GFP_KERNEL);
	if (!nic->s2io_entries) {
		DBG_PRINT(INFO_DBG, "%s: Memory allocation failed\n",
			  __func__);
		swstats->mem_alloc_fail_cnt++;
		kfree(nic->entries);
		swstats->mem_freed
			+= (nic->num_entries * sizeof(struct msix_entry));
		return -ENOMEM;
	}
	swstats->mem_allocated += size;

	nic->entries[0].entry = 0;
	nic->s2io_entries[0].entry = 0;
	nic->s2io_entries[0].in_use = MSIX_FLG;
	nic->s2io_entries[0].type = MSIX_ALARM_TYPE;
	nic->s2io_entries[0].arg = &nic->mac_control.fifos;

	for (i = 1; i < nic->num_entries; i++) {
		nic->entries[i].entry = ((i - 1) * 8) + 1;
		nic->s2io_entries[i].entry = ((i - 1) * 8) + 1;
		nic->s2io_entries[i].arg = NULL;
		nic->s2io_entries[i].in_use = 0;
	}

	rx_mat = readq(&bar0->rx_mat);
	for (j = 0; j < nic->config.rx_ring_num; j++) {
		rx_mat |= RX_MAT_SET(j, msix_indx);
		nic->s2io_entries[j+1].arg = &nic->mac_control.rings[j];
		nic->s2io_entries[j+1].type = MSIX_RING_TYPE;
		nic->s2io_entries[j+1].in_use = MSIX_FLG;
		msix_indx += 8;
	}
	writeq(rx_mat, &bar0->rx_mat);
	readq(&bar0->rx_mat);

	ret = pci_enable_msix(nic->pdev, nic->entries, nic->num_entries);
	/* We fail init if error or we get less vectors than min required */
	if (ret) {
		DBG_PRINT(ERR_DBG, "Enabling MSI-X failed\n");
		kfree(nic->entries);
		swstats->mem_freed += nic->num_entries *
			sizeof(struct msix_entry);
		kfree(nic->s2io_entries);
		swstats->mem_freed += nic->num_entries *
			sizeof(struct s2io_msix_entry);
		nic->entries = NULL;
		nic->s2io_entries = NULL;
		return -ENOMEM;
	}

	/*
	 * To enable MSI-X, MSI also needs to be enabled, due to a bug
	 * in the herc NIC. (Temp change, needs to be removed later)
	 */
	pci_read_config_word(nic->pdev, 0x42, &msi_control);
	msi_control |= 0x1; /* Enable MSI */
	pci_write_config_word(nic->pdev, 0x42, msi_control);

	return 0;
}

/* Handle software interrupt used during MSI(X) test */
static irqreturn_t s2io_test_intr(int irq, void *dev_id)
{
	struct s2io_nic *sp = dev_id;

	sp->msi_detected = 1;
	wake_up(&sp->msi_wait);

	return IRQ_HANDLED;
}

/* Test interrupt path by forcing a a software IRQ */
static int s2io_test_msi(struct s2io_nic *sp)
{
	struct pci_dev *pdev = sp->pdev;
	struct XENA_dev_config __iomem *bar0 = sp->bar0;
	int err;
	u64 val64, saved64;

	err = request_irq(sp->entries[1].vector, s2io_test_intr, 0,
			  sp->name, sp);
	if (err) {
		DBG_PRINT(ERR_DBG, "%s: PCI %s: cannot assign irq %d\n",
			  sp->dev->name, pci_name(pdev), pdev->irq);
		return err;
	}

	init_waitqueue_head(&sp->msi_wait);
	sp->msi_detected = 0;

	saved64 = val64 = readq(&bar0->scheduled_int_ctrl);
	val64 |= SCHED_INT_CTRL_ONE_SHOT;
	val64 |= SCHED_INT_CTRL_TIMER_EN;
	val64 |= SCHED_INT_CTRL_INT2MSI(1);
	writeq(val64, &bar0->scheduled_int_ctrl);

	wait_event_timeout(sp->msi_wait, sp->msi_detected, HZ/10);

	if (!sp->msi_detected) {
		/* MSI(X) test failed, go back to INTx mode */
		DBG_PRINT(ERR_DBG, "%s: PCI %s: No interrupt was generated "
			  "using MSI(X) during test\n",
			  sp->dev->name, pci_name(pdev));

		err = -EOPNOTSUPP;
	}

	free_irq(sp->entries[1].vector, sp);

	writeq(saved64, &bar0->scheduled_int_ctrl);

	return err;
}

static void remove_msix_isr(struct s2io_nic *sp)
{
	int i;
	u16 msi_control;

	for (i = 0; i < sp->num_entries; i++) {
		if (sp->s2io_entries[i].in_use == MSIX_REGISTERED_SUCCESS) {
			int vector = sp->entries[i].vector;
			void *arg = sp->s2io_entries[i].arg;
			free_irq(vector, arg);
		}
	}

	kfree(sp->entries);
	kfree(sp->s2io_entries);
	sp->entries = NULL;
	sp->s2io_entries = NULL;

	pci_read_config_word(sp->pdev, 0x42, &msi_control);
	msi_control &= 0xFFFE; /* Disable MSI */
	pci_write_config_word(sp->pdev, 0x42, msi_control);

	pci_disable_msix(sp->pdev);
}

static void remove_inta_isr(struct s2io_nic *sp)
{
	struct net_device *dev = sp->dev;

	free_irq(sp->pdev->irq, dev);
}

/* ********************************************************* *
 * Functions defined below concern the OS part of the driver *
 * ********************************************************* */

/**
 *  s2io_open - open entry point of the driver
 *  @dev : pointer to the device structure.
 *  Description:
 *  This function is the open entry point of the driver. It mainly calls a
 *  function to allocate Rx buffers and inserts them into the buffer
 *  descriptors and then enables the Rx part of the NIC.
 *  Return value:
 *  0 on success and an appropriate (-)ve integer as defined in errno.h
 *   file on failure.
 */

static int s2io_open(struct net_device *dev)
{
	struct s2io_nic *sp = netdev_priv(dev);
	struct swStat *swstats = &sp->mac_control.stats_info->sw_stat;
	int err = 0;

	/*
	 * Make sure you have link off by default every time
	 * Nic is initialized
	 */
	netif_carrier_off(dev);
	sp->last_link_state = 0;

	/* Initialize H/W and enable interrupts */
	err = s2io_card_up(sp);
	if (err) {
		DBG_PRINT(ERR_DBG, "%s: H/W initialization failed\n",
			  dev->name);
		goto hw_init_failed;
	}

	if (do_s2io_prog_unicast(dev, dev->dev_addr) == FAILURE) {
		DBG_PRINT(ERR_DBG, "Set Mac Address Failed\n");
		s2io_card_down(sp);
		err = -ENODEV;
		goto hw_init_failed;
	}
	s2io_start_all_tx_queue(sp);
	return 0;

hw_init_failed:
	if (sp->config.intr_type == MSI_X) {
		if (sp->entries) {
			kfree(sp->entries);
			swstats->mem_freed += sp->num_entries *
				sizeof(struct msix_entry);
		}
		if (sp->s2io_entries) {
			kfree(sp->s2io_entries);
			swstats->mem_freed += sp->num_entries *
				sizeof(struct s2io_msix_entry);
		}
	}
	return err;
}

/**
 *  s2io_close -close entry point of the driver
 *  @dev : device pointer.
 *  Description:
 *  This is the stop entry point of the driver. It needs to undo exactly
 *  whatever was done by the open entry point,thus it's usually referred to
 *  as the close function.Among other things this function mainly stops the
 *  Rx side of the NIC and frees all the Rx buffers in the Rx rings.
 *  Return value:
 *  0 on success and an appropriate (-)ve integer as defined in errno.h
 *  file on failure.
 */

static int s2io_close(struct net_device *dev)
{
	struct s2io_nic *sp = netdev_priv(dev);
	struct config_param *config = &sp->config;
	u64 tmp64;
	int offset;

	/* Return if the device is already closed               *
	 *  Can happen when s2io_card_up failed in change_mtu    *
	 */
	if (!is_s2io_card_up(sp))
		return 0;

	s2io_stop_all_tx_queue(sp);
	/* delete all populated mac entries */
	for (offset = 1; offset < config->max_mc_addr; offset++) {
		tmp64 = do_s2io_read_unicast_mc(sp, offset);
		if (tmp64 != S2IO_DISABLE_MAC_ENTRY)
			do_s2io_delete_unicast_mc(sp, tmp64);
	}

	s2io_card_down(sp);

	return 0;
}

/**
 *  s2io_xmit - Tx entry point of te driver
 *  @skb : the socket buffer containing the Tx data.
 *  @dev : device pointer.
 *  Description :
 *  This function is the Tx entry point of the driver. S2IO NIC supports
 *  certain protocol assist features on Tx side, namely  CSO, S/G, LSO.
 *  NOTE: when device can't queue the pkt,just the trans_start variable will
 *  not be upadted.
 *  Return value:
 *  0 on success & 1 on failure.
 */

static netdev_tx_t s2io_xmit(struct sk_buff *skb, struct net_device *dev)
{
	struct s2io_nic *sp = netdev_priv(dev);
	u16 frg_cnt, frg_len, i, queue, queue_len, put_off, get_off;
	register u64 val64;
	struct TxD *txdp;
	struct TxFIFO_element __iomem *tx_fifo;
	unsigned long flags = 0;
	u16 vlan_tag = 0;
	struct fifo_info *fifo = NULL;
	int do_spin_lock = 1;
	int offload_type;
	int enable_per_list_interrupt = 0;
	struct config_param *config = &sp->config;
	struct mac_info *mac_control = &sp->mac_control;
	struct stat_block *stats = mac_control->stats_info;
	struct swStat *swstats = &stats->sw_stat;

	DBG_PRINT(TX_DBG, "%s: In Neterion Tx routine\n", dev->name);

	if (unlikely(skb->len <= 0)) {
		DBG_PRINT(TX_DBG, "%s: Buffer has no data..\n", dev->name);
		dev_kfree_skb_any(skb);
		return NETDEV_TX_OK;
	}

	if (!is_s2io_card_up(sp)) {
		DBG_PRINT(TX_DBG, "%s: Card going down for reset\n",
			  dev->name);
		dev_kfree_skb(skb);
		return NETDEV_TX_OK;
	}

	queue = 0;
	if (vlan_tx_tag_present(skb))
		vlan_tag = vlan_tx_tag_get(skb);
	if (sp->config.tx_steering_type == TX_DEFAULT_STEERING) {
		if (skb->protocol == htons(ETH_P_IP)) {
			struct iphdr *ip;
			struct tcphdr *th;
			ip = ip_hdr(skb);

			if ((ip->frag_off & htons(IP_OFFSET|IP_MF)) == 0) {
				th = (struct tcphdr *)(((unsigned char *)ip) +
						       ip->ihl*4);

				if (ip->protocol == IPPROTO_TCP) {
					queue_len = sp->total_tcp_fifos;
					queue = (ntohs(th->source) +
						 ntohs(th->dest)) &
						sp->fifo_selector[queue_len - 1];
					if (queue >= queue_len)
						queue = queue_len - 1;
				} else if (ip->protocol == IPPROTO_UDP) {
					queue_len = sp->total_udp_fifos;
					queue = (ntohs(th->source) +
						 ntohs(th->dest)) &
						sp->fifo_selector[queue_len - 1];
					if (queue >= queue_len)
						queue = queue_len - 1;
					queue += sp->udp_fifo_idx;
					if (skb->len > 1024)
						enable_per_list_interrupt = 1;
					do_spin_lock = 0;
				}
			}
		}
	} else if (sp->config.tx_steering_type == TX_PRIORITY_STEERING)
		/* get fifo number based on skb->priority value */
		queue = config->fifo_mapping
			[skb->priority & (MAX_TX_FIFOS - 1)];
	fifo = &mac_control->fifos[queue];

	if (do_spin_lock)
		spin_lock_irqsave(&fifo->tx_lock, flags);
	else {
		if (unlikely(!spin_trylock_irqsave(&fifo->tx_lock, flags)))
			return NETDEV_TX_LOCKED;
	}

	if (sp->config.multiq) {
		if (__netif_subqueue_stopped(dev, fifo->fifo_no)) {
			spin_unlock_irqrestore(&fifo->tx_lock, flags);
			return NETDEV_TX_BUSY;
		}
	} else if (unlikely(fifo->queue_state == FIFO_QUEUE_STOP)) {
		if (netif_queue_stopped(dev)) {
			spin_unlock_irqrestore(&fifo->tx_lock, flags);
			return NETDEV_TX_BUSY;
		}
	}

	put_off = (u16)fifo->tx_curr_put_info.offset;
	get_off = (u16)fifo->tx_curr_get_info.offset;
	txdp = (struct TxD *)fifo->list_info[put_off].list_virt_addr;

	queue_len = fifo->tx_curr_put_info.fifo_len + 1;
	/* Avoid "put" pointer going beyond "get" pointer */
	if (txdp->Host_Control ||
	    ((put_off+1) == queue_len ? 0 : (put_off+1)) == get_off) {
		DBG_PRINT(TX_DBG, "Error in xmit, No free TXDs.\n");
		s2io_stop_tx_queue(sp, fifo->fifo_no);
		dev_kfree_skb(skb);
		spin_unlock_irqrestore(&fifo->tx_lock, flags);
		return NETDEV_TX_OK;
	}

	offload_type = s2io_offload_type(skb);
	if (offload_type & (SKB_GSO_TCPV4 | SKB_GSO_TCPV6)) {
		txdp->Control_1 |= TXD_TCP_LSO_EN;
		txdp->Control_1 |= TXD_TCP_LSO_MSS(s2io_tcp_mss(skb));
	}
	if (skb->ip_summed == CHECKSUM_PARTIAL) {
		txdp->Control_2 |= (TXD_TX_CKO_IPV4_EN |
				    TXD_TX_CKO_TCP_EN |
				    TXD_TX_CKO_UDP_EN);
	}
	txdp->Control_1 |= TXD_GATHER_CODE_FIRST;
	txdp->Control_1 |= TXD_LIST_OWN_XENA;
	txdp->Control_2 |= TXD_INT_NUMBER(fifo->fifo_no);
	if (enable_per_list_interrupt)
		if (put_off & (queue_len >> 5))
			txdp->Control_2 |= TXD_INT_TYPE_PER_LIST;
	if (vlan_tag) {
		txdp->Control_2 |= TXD_VLAN_ENABLE;
		txdp->Control_2 |= TXD_VLAN_TAG(vlan_tag);
	}

	frg_len = skb_headlen(skb);
	if (offload_type == SKB_GSO_UDP) {
		int ufo_size;

		ufo_size = s2io_udp_mss(skb);
		ufo_size &= ~7;
		txdp->Control_1 |= TXD_UFO_EN;
		txdp->Control_1 |= TXD_UFO_MSS(ufo_size);
		txdp->Control_1 |= TXD_BUFFER0_SIZE(8);
#ifdef __BIG_ENDIAN
		/* both variants do cpu_to_be64(be32_to_cpu(...)) */
		fifo->ufo_in_band_v[put_off] =
			(__force u64)skb_shinfo(skb)->ip6_frag_id;
#else
		fifo->ufo_in_band_v[put_off] =
			(__force u64)skb_shinfo(skb)->ip6_frag_id << 32;
#endif
		txdp->Host_Control = (unsigned long)fifo->ufo_in_band_v;
		txdp->Buffer_Pointer = pci_map_single(sp->pdev,
						      fifo->ufo_in_band_v,
						      sizeof(u64),
						      PCI_DMA_TODEVICE);
		if (pci_dma_mapping_error(sp->pdev, txdp->Buffer_Pointer))
			goto pci_map_failed;
		txdp++;
	}

	txdp->Buffer_Pointer = pci_map_single(sp->pdev, skb->data,
					      frg_len, PCI_DMA_TODEVICE);
	if (pci_dma_mapping_error(sp->pdev, txdp->Buffer_Pointer))
		goto pci_map_failed;

	txdp->Host_Control = (unsigned long)skb;
	txdp->Control_1 |= TXD_BUFFER0_SIZE(frg_len);
	if (offload_type == SKB_GSO_UDP)
		txdp->Control_1 |= TXD_UFO_EN;

	frg_cnt = skb_shinfo(skb)->nr_frags;
	/* For fragmented SKB. */
	for (i = 0; i < frg_cnt; i++) {
		skb_frag_t *frag = &skb_shinfo(skb)->frags[i];
		/* A '0' length fragment will be ignored */
		if (!frag->size)
			continue;
		txdp++;
		txdp->Buffer_Pointer = (u64)pci_map_page(sp->pdev, frag->page,
							 frag->page_offset,
							 frag->size,
							 PCI_DMA_TODEVICE);
		txdp->Control_1 = TXD_BUFFER0_SIZE(frag->size);
		if (offload_type == SKB_GSO_UDP)
			txdp->Control_1 |= TXD_UFO_EN;
	}
	txdp->Control_1 |= TXD_GATHER_CODE_LAST;

	if (offload_type == SKB_GSO_UDP)
		frg_cnt++; /* as Txd0 was used for inband header */

	tx_fifo = mac_control->tx_FIFO_start[queue];
	val64 = fifo->list_info[put_off].list_phy_addr;
	writeq(val64, &tx_fifo->TxDL_Pointer);

	val64 = (TX_FIFO_LAST_TXD_NUM(frg_cnt) | TX_FIFO_FIRST_LIST |
		 TX_FIFO_LAST_LIST);
	if (offload_type)
		val64 |= TX_FIFO_SPECIAL_FUNC;

	writeq(val64, &tx_fifo->List_Control);

	mmiowb();

	put_off++;
	if (put_off == fifo->tx_curr_put_info.fifo_len + 1)
		put_off = 0;
	fifo->tx_curr_put_info.offset = put_off;

	/* Avoid "put" pointer going beyond "get" pointer */
	if (((put_off+1) == queue_len ? 0 : (put_off+1)) == get_off) {
		swstats->fifo_full_cnt++;
		DBG_PRINT(TX_DBG,
			  "No free TxDs for xmit, Put: 0x%x Get:0x%x\n",
			  put_off, get_off);
		s2io_stop_tx_queue(sp, fifo->fifo_no);
	}
	swstats->mem_allocated += skb->truesize;
	spin_unlock_irqrestore(&fifo->tx_lock, flags);

	if (sp->config.intr_type == MSI_X)
		tx_intr_handler(fifo);

	return NETDEV_TX_OK;

pci_map_failed:
	swstats->pci_map_fail_cnt++;
	s2io_stop_tx_queue(sp, fifo->fifo_no);
	swstats->mem_freed += skb->truesize;
	dev_kfree_skb(skb);
	spin_unlock_irqrestore(&fifo->tx_lock, flags);
	return NETDEV_TX_OK;
}

static void
s2io_alarm_handle(unsigned long data)
{
	struct s2io_nic *sp = (struct s2io_nic *)data;
	struct net_device *dev = sp->dev;

	s2io_handle_errors(dev);
	mod_timer(&sp->alarm_timer, jiffies + HZ / 2);
}

static irqreturn_t s2io_msix_ring_handle(int irq, void *dev_id)
{
	struct ring_info *ring = (struct ring_info *)dev_id;
	struct s2io_nic *sp = ring->nic;
	struct XENA_dev_config __iomem *bar0 = sp->bar0;

	if (unlikely(!is_s2io_card_up(sp)))
		return IRQ_HANDLED;

	if (sp->config.napi) {
		u8 __iomem *addr = NULL;
		u8 val8 = 0;

		addr = (u8 __iomem *)&bar0->xmsi_mask_reg;
		addr += (7 - ring->ring_no);
		val8 = (ring->ring_no == 0) ? 0x7f : 0xff;
		writeb(val8, addr);
		val8 = readb(addr);
		napi_schedule(&ring->napi);
	} else {
		rx_intr_handler(ring, 0);
		s2io_chk_rx_buffers(sp, ring);
	}

	return IRQ_HANDLED;
}

static irqreturn_t s2io_msix_fifo_handle(int irq, void *dev_id)
{
	int i;
	struct fifo_info *fifos = (struct fifo_info *)dev_id;
	struct s2io_nic *sp = fifos->nic;
	struct XENA_dev_config __iomem *bar0 = sp->bar0;
	struct config_param *config  = &sp->config;
	u64 reason;

	if (unlikely(!is_s2io_card_up(sp)))
		return IRQ_NONE;

	reason = readq(&bar0->general_int_status);
	if (unlikely(reason == S2IO_MINUS_ONE))
		/* Nothing much can be done. Get out */
		return IRQ_HANDLED;

	if (reason & (GEN_INTR_TXPIC | GEN_INTR_TXTRAFFIC)) {
		writeq(S2IO_MINUS_ONE, &bar0->general_int_mask);

		if (reason & GEN_INTR_TXPIC)
			s2io_txpic_intr_handle(sp);

		if (reason & GEN_INTR_TXTRAFFIC)
			writeq(S2IO_MINUS_ONE, &bar0->tx_traffic_int);

		for (i = 0; i < config->tx_fifo_num; i++)
			tx_intr_handler(&fifos[i]);

		writeq(sp->general_int_mask, &bar0->general_int_mask);
		readl(&bar0->general_int_status);
		return IRQ_HANDLED;
	}
	/* The interrupt was not raised by us */
	return IRQ_NONE;
}

static void s2io_txpic_intr_handle(struct s2io_nic *sp)
{
	struct XENA_dev_config __iomem *bar0 = sp->bar0;
	u64 val64;

	val64 = readq(&bar0->pic_int_status);
	if (val64 & PIC_INT_GPIO) {
		val64 = readq(&bar0->gpio_int_reg);
		if ((val64 & GPIO_INT_REG_LINK_DOWN) &&
		    (val64 & GPIO_INT_REG_LINK_UP)) {
			/*
			 * This is unstable state so clear both up/down
			 * interrupt and adapter to re-evaluate the link state.
			 */
			val64 |= GPIO_INT_REG_LINK_DOWN;
			val64 |= GPIO_INT_REG_LINK_UP;
			writeq(val64, &bar0->gpio_int_reg);
			val64 = readq(&bar0->gpio_int_mask);
			val64 &= ~(GPIO_INT_MASK_LINK_UP |
				   GPIO_INT_MASK_LINK_DOWN);
			writeq(val64, &bar0->gpio_int_mask);
		} else if (val64 & GPIO_INT_REG_LINK_UP) {
			val64 = readq(&bar0->adapter_status);
			/* Enable Adapter */
			val64 = readq(&bar0->adapter_control);
			val64 |= ADAPTER_CNTL_EN;
			writeq(val64, &bar0->adapter_control);
			val64 |= ADAPTER_LED_ON;
			writeq(val64, &bar0->adapter_control);
			if (!sp->device_enabled_once)
				sp->device_enabled_once = 1;

			s2io_link(sp, LINK_UP);
			/*
			 * unmask link down interrupt and mask link-up
			 * intr
			 */
			val64 = readq(&bar0->gpio_int_mask);
			val64 &= ~GPIO_INT_MASK_LINK_DOWN;
			val64 |= GPIO_INT_MASK_LINK_UP;
			writeq(val64, &bar0->gpio_int_mask);

		} else if (val64 & GPIO_INT_REG_LINK_DOWN) {
			val64 = readq(&bar0->adapter_status);
			s2io_link(sp, LINK_DOWN);
			/* Link is down so unmaks link up interrupt */
			val64 = readq(&bar0->gpio_int_mask);
			val64 &= ~GPIO_INT_MASK_LINK_UP;
			val64 |= GPIO_INT_MASK_LINK_DOWN;
			writeq(val64, &bar0->gpio_int_mask);

			/* turn off LED */
			val64 = readq(&bar0->adapter_control);
			val64 = val64 & (~ADAPTER_LED_ON);
			writeq(val64, &bar0->adapter_control);
		}
	}
	val64 = readq(&bar0->gpio_int_mask);
}

/**
 *  do_s2io_chk_alarm_bit - Check for alarm and incrment the counter
 *  @value: alarm bits
 *  @addr: address value
 *  @cnt: counter variable
 *  Description: Check for alarm and increment the counter
 *  Return Value:
 *  1 - if alarm bit set
 *  0 - if alarm bit is not set
 */
static int do_s2io_chk_alarm_bit(u64 value, void __iomem *addr,
				 unsigned long long *cnt)
{
	u64 val64;
	val64 = readq(addr);
	if (val64 & value) {
		writeq(val64, addr);
		(*cnt)++;
		return 1;
	}
	return 0;

}

/**
 *  s2io_handle_errors - Xframe error indication handler
 *  @nic: device private variable
 *  Description: Handle alarms such as loss of link, single or
 *  double ECC errors, critical and serious errors.
 *  Return Value:
 *  NONE
 */
static void s2io_handle_errors(void *dev_id)
{
	struct net_device *dev = (struct net_device *)dev_id;
	struct s2io_nic *sp = netdev_priv(dev);
	struct XENA_dev_config __iomem *bar0 = sp->bar0;
	u64 temp64 = 0, val64 = 0;
	int i = 0;

	struct swStat *sw_stat = &sp->mac_control.stats_info->sw_stat;
	struct xpakStat *stats = &sp->mac_control.stats_info->xpak_stat;

	if (!is_s2io_card_up(sp))
		return;

	if (pci_channel_offline(sp->pdev))
		return;

	memset(&sw_stat->ring_full_cnt, 0,
	       sizeof(sw_stat->ring_full_cnt));

	/* Handling the XPAK counters update */
	if (stats->xpak_timer_count < 72000) {
		/* waiting for an hour */
		stats->xpak_timer_count++;
	} else {
		s2io_updt_xpak_counter(dev);
		/* reset the count to zero */
		stats->xpak_timer_count = 0;
	}

	/* Handling link status change error Intr */
	if (s2io_link_fault_indication(sp) == MAC_RMAC_ERR_TIMER) {
		val64 = readq(&bar0->mac_rmac_err_reg);
		writeq(val64, &bar0->mac_rmac_err_reg);
		if (val64 & RMAC_LINK_STATE_CHANGE_INT)
			schedule_work(&sp->set_link_task);
	}

	/* In case of a serious error, the device will be Reset. */
	if (do_s2io_chk_alarm_bit(SERR_SOURCE_ANY, &bar0->serr_source,
				  &sw_stat->serious_err_cnt))
		goto reset;

	/* Check for data parity error */
	if (do_s2io_chk_alarm_bit(GPIO_INT_REG_DP_ERR_INT, &bar0->gpio_int_reg,
				  &sw_stat->parity_err_cnt))
		goto reset;

	/* Check for ring full counter */
	if (sp->device_type == XFRAME_II_DEVICE) {
		val64 = readq(&bar0->ring_bump_counter1);
		for (i = 0; i < 4; i++) {
			temp64 = (val64 & vBIT(0xFFFF, (i*16), 16));
			temp64 >>= 64 - ((i+1)*16);
			sw_stat->ring_full_cnt[i] += temp64;
		}

		val64 = readq(&bar0->ring_bump_counter2);
		for (i = 0; i < 4; i++) {
			temp64 = (val64 & vBIT(0xFFFF, (i*16), 16));
			temp64 >>= 64 - ((i+1)*16);
			sw_stat->ring_full_cnt[i+4] += temp64;
		}
	}

	val64 = readq(&bar0->txdma_int_status);
	/*check for pfc_err*/
	if (val64 & TXDMA_PFC_INT) {
		if (do_s2io_chk_alarm_bit(PFC_ECC_DB_ERR | PFC_SM_ERR_ALARM |
					  PFC_MISC_0_ERR | PFC_MISC_1_ERR |
					  PFC_PCIX_ERR,
					  &bar0->pfc_err_reg,
					  &sw_stat->pfc_err_cnt))
			goto reset;
		do_s2io_chk_alarm_bit(PFC_ECC_SG_ERR,
				      &bar0->pfc_err_reg,
				      &sw_stat->pfc_err_cnt);
	}

	/*check for tda_err*/
	if (val64 & TXDMA_TDA_INT) {
		if (do_s2io_chk_alarm_bit(TDA_Fn_ECC_DB_ERR |
					  TDA_SM0_ERR_ALARM |
					  TDA_SM1_ERR_ALARM,
					  &bar0->tda_err_reg,
					  &sw_stat->tda_err_cnt))
			goto reset;
		do_s2io_chk_alarm_bit(TDA_Fn_ECC_SG_ERR | TDA_PCIX_ERR,
				      &bar0->tda_err_reg,
				      &sw_stat->tda_err_cnt);
	}
	/*check for pcc_err*/
	if (val64 & TXDMA_PCC_INT) {
		if (do_s2io_chk_alarm_bit(PCC_SM_ERR_ALARM | PCC_WR_ERR_ALARM |
					  PCC_N_SERR | PCC_6_COF_OV_ERR |
					  PCC_7_COF_OV_ERR | PCC_6_LSO_OV_ERR |
					  PCC_7_LSO_OV_ERR | PCC_FB_ECC_DB_ERR |
					  PCC_TXB_ECC_DB_ERR,
					  &bar0->pcc_err_reg,
					  &sw_stat->pcc_err_cnt))
			goto reset;
		do_s2io_chk_alarm_bit(PCC_FB_ECC_SG_ERR | PCC_TXB_ECC_SG_ERR,
				      &bar0->pcc_err_reg,
				      &sw_stat->pcc_err_cnt);
	}

	/*check for tti_err*/
	if (val64 & TXDMA_TTI_INT) {
		if (do_s2io_chk_alarm_bit(TTI_SM_ERR_ALARM,
					  &bar0->tti_err_reg,
					  &sw_stat->tti_err_cnt))
			goto reset;
		do_s2io_chk_alarm_bit(TTI_ECC_SG_ERR | TTI_ECC_DB_ERR,
				      &bar0->tti_err_reg,
				      &sw_stat->tti_err_cnt);
	}

	/*check for lso_err*/
	if (val64 & TXDMA_LSO_INT) {
		if (do_s2io_chk_alarm_bit(LSO6_ABORT | LSO7_ABORT |
					  LSO6_SM_ERR_ALARM | LSO7_SM_ERR_ALARM,
					  &bar0->lso_err_reg,
					  &sw_stat->lso_err_cnt))
			goto reset;
		do_s2io_chk_alarm_bit(LSO6_SEND_OFLOW | LSO7_SEND_OFLOW,
				      &bar0->lso_err_reg,
				      &sw_stat->lso_err_cnt);
	}

	/*check for tpa_err*/
	if (val64 & TXDMA_TPA_INT) {
		if (do_s2io_chk_alarm_bit(TPA_SM_ERR_ALARM,
					  &bar0->tpa_err_reg,
					  &sw_stat->tpa_err_cnt))
			goto reset;
		do_s2io_chk_alarm_bit(TPA_TX_FRM_DROP,
				      &bar0->tpa_err_reg,
				      &sw_stat->tpa_err_cnt);
	}

	/*check for sm_err*/
	if (val64 & TXDMA_SM_INT) {
		if (do_s2io_chk_alarm_bit(SM_SM_ERR_ALARM,
					  &bar0->sm_err_reg,
					  &sw_stat->sm_err_cnt))
			goto reset;
	}

	val64 = readq(&bar0->mac_int_status);
	if (val64 & MAC_INT_STATUS_TMAC_INT) {
		if (do_s2io_chk_alarm_bit(TMAC_TX_BUF_OVRN | TMAC_TX_SM_ERR,
					  &bar0->mac_tmac_err_reg,
					  &sw_stat->mac_tmac_err_cnt))
			goto reset;
		do_s2io_chk_alarm_bit(TMAC_ECC_SG_ERR | TMAC_ECC_DB_ERR |
				      TMAC_DESC_ECC_SG_ERR |
				      TMAC_DESC_ECC_DB_ERR,
				      &bar0->mac_tmac_err_reg,
				      &sw_stat->mac_tmac_err_cnt);
	}

	val64 = readq(&bar0->xgxs_int_status);
	if (val64 & XGXS_INT_STATUS_TXGXS) {
		if (do_s2io_chk_alarm_bit(TXGXS_ESTORE_UFLOW | TXGXS_TX_SM_ERR,
					  &bar0->xgxs_txgxs_err_reg,
					  &sw_stat->xgxs_txgxs_err_cnt))
			goto reset;
		do_s2io_chk_alarm_bit(TXGXS_ECC_SG_ERR | TXGXS_ECC_DB_ERR,
				      &bar0->xgxs_txgxs_err_reg,
				      &sw_stat->xgxs_txgxs_err_cnt);
	}

	val64 = readq(&bar0->rxdma_int_status);
	if (val64 & RXDMA_INT_RC_INT_M) {
		if (do_s2io_chk_alarm_bit(RC_PRCn_ECC_DB_ERR |
					  RC_FTC_ECC_DB_ERR |
					  RC_PRCn_SM_ERR_ALARM |
					  RC_FTC_SM_ERR_ALARM,
					  &bar0->rc_err_reg,
					  &sw_stat->rc_err_cnt))
			goto reset;
		do_s2io_chk_alarm_bit(RC_PRCn_ECC_SG_ERR |
				      RC_FTC_ECC_SG_ERR |
				      RC_RDA_FAIL_WR_Rn, &bar0->rc_err_reg,
				      &sw_stat->rc_err_cnt);
		if (do_s2io_chk_alarm_bit(PRC_PCI_AB_RD_Rn |
					  PRC_PCI_AB_WR_Rn |
					  PRC_PCI_AB_F_WR_Rn,
					  &bar0->prc_pcix_err_reg,
					  &sw_stat->prc_pcix_err_cnt))
			goto reset;
		do_s2io_chk_alarm_bit(PRC_PCI_DP_RD_Rn |
				      PRC_PCI_DP_WR_Rn |
				      PRC_PCI_DP_F_WR_Rn,
				      &bar0->prc_pcix_err_reg,
				      &sw_stat->prc_pcix_err_cnt);
	}

	if (val64 & RXDMA_INT_RPA_INT_M) {
		if (do_s2io_chk_alarm_bit(RPA_SM_ERR_ALARM | RPA_CREDIT_ERR,
					  &bar0->rpa_err_reg,
					  &sw_stat->rpa_err_cnt))
			goto reset;
		do_s2io_chk_alarm_bit(RPA_ECC_SG_ERR | RPA_ECC_DB_ERR,
				      &bar0->rpa_err_reg,
				      &sw_stat->rpa_err_cnt);
	}

	if (val64 & RXDMA_INT_RDA_INT_M) {
		if (do_s2io_chk_alarm_bit(RDA_RXDn_ECC_DB_ERR |
					  RDA_FRM_ECC_DB_N_AERR |
					  RDA_SM1_ERR_ALARM |
					  RDA_SM0_ERR_ALARM |
					  RDA_RXD_ECC_DB_SERR,
					  &bar0->rda_err_reg,
					  &sw_stat->rda_err_cnt))
			goto reset;
		do_s2io_chk_alarm_bit(RDA_RXDn_ECC_SG_ERR |
				      RDA_FRM_ECC_SG_ERR |
				      RDA_MISC_ERR |
				      RDA_PCIX_ERR,
				      &bar0->rda_err_reg,
				      &sw_stat->rda_err_cnt);
	}

	if (val64 & RXDMA_INT_RTI_INT_M) {
		if (do_s2io_chk_alarm_bit(RTI_SM_ERR_ALARM,
					  &bar0->rti_err_reg,
					  &sw_stat->rti_err_cnt))
			goto reset;
		do_s2io_chk_alarm_bit(RTI_ECC_SG_ERR | RTI_ECC_DB_ERR,
				      &bar0->rti_err_reg,
				      &sw_stat->rti_err_cnt);
	}

	val64 = readq(&bar0->mac_int_status);
	if (val64 & MAC_INT_STATUS_RMAC_INT) {
		if (do_s2io_chk_alarm_bit(RMAC_RX_BUFF_OVRN | RMAC_RX_SM_ERR,
					  &bar0->mac_rmac_err_reg,
					  &sw_stat->mac_rmac_err_cnt))
			goto reset;
		do_s2io_chk_alarm_bit(RMAC_UNUSED_INT |
				      RMAC_SINGLE_ECC_ERR |
				      RMAC_DOUBLE_ECC_ERR,
				      &bar0->mac_rmac_err_reg,
				      &sw_stat->mac_rmac_err_cnt);
	}

	val64 = readq(&bar0->xgxs_int_status);
	if (val64 & XGXS_INT_STATUS_RXGXS) {
		if (do_s2io_chk_alarm_bit(RXGXS_ESTORE_OFLOW | RXGXS_RX_SM_ERR,
					  &bar0->xgxs_rxgxs_err_reg,
					  &sw_stat->xgxs_rxgxs_err_cnt))
			goto reset;
	}

	val64 = readq(&bar0->mc_int_status);
	if (val64 & MC_INT_STATUS_MC_INT) {
		if (do_s2io_chk_alarm_bit(MC_ERR_REG_SM_ERR,
					  &bar0->mc_err_reg,
					  &sw_stat->mc_err_cnt))
			goto reset;

		/* Handling Ecc errors */
		if (val64 & (MC_ERR_REG_ECC_ALL_SNG | MC_ERR_REG_ECC_ALL_DBL)) {
			writeq(val64, &bar0->mc_err_reg);
			if (val64 & MC_ERR_REG_ECC_ALL_DBL) {
				sw_stat->double_ecc_errs++;
				if (sp->device_type != XFRAME_II_DEVICE) {
					/*
					 * Reset XframeI only if critical error
					 */
					if (val64 &
					    (MC_ERR_REG_MIRI_ECC_DB_ERR_0 |
					     MC_ERR_REG_MIRI_ECC_DB_ERR_1))
						goto reset;
				}
			} else
				sw_stat->single_ecc_errs++;
		}
	}
	return;

reset:
	s2io_stop_all_tx_queue(sp);
	schedule_work(&sp->rst_timer_task);
	sw_stat->soft_reset_cnt++;
}

/**
 *  s2io_isr - ISR handler of the device .
 *  @irq: the irq of the device.
 *  @dev_id: a void pointer to the dev structure of the NIC.
 *  Description:  This function is the ISR handler of the device. It
 *  identifies the reason for the interrupt and calls the relevant
 *  service routines. As a contongency measure, this ISR allocates the
 *  recv buffers, if their numbers are below the panic value which is
 *  presently set to 25% of the original number of rcv buffers allocated.
 *  Return value:
 *   IRQ_HANDLED: will be returned if IRQ was handled by this routine
 *   IRQ_NONE: will be returned if interrupt is not from our device
 */
static irqreturn_t s2io_isr(int irq, void *dev_id)
{
	struct net_device *dev = (struct net_device *)dev_id;
	struct s2io_nic *sp = netdev_priv(dev);
	struct XENA_dev_config __iomem *bar0 = sp->bar0;
	int i;
	u64 reason = 0;
	struct mac_info *mac_control;
	struct config_param *config;

	/* Pretend we handled any irq's from a disconnected card */
	if (pci_channel_offline(sp->pdev))
		return IRQ_NONE;

	if (!is_s2io_card_up(sp))
		return IRQ_NONE;

	config = &sp->config;
	mac_control = &sp->mac_control;

	/*
	 * Identify the cause for interrupt and call the appropriate
	 * interrupt handler. Causes for the interrupt could be;
	 * 1. Rx of packet.
	 * 2. Tx complete.
	 * 3. Link down.
	 */
	reason = readq(&bar0->general_int_status);

	if (unlikely(reason == S2IO_MINUS_ONE))
		return IRQ_HANDLED;	/* Nothing much can be done. Get out */

	if (reason &
	    (GEN_INTR_RXTRAFFIC | GEN_INTR_TXTRAFFIC | GEN_INTR_TXPIC)) {
		writeq(S2IO_MINUS_ONE, &bar0->general_int_mask);

		if (config->napi) {
			if (reason & GEN_INTR_RXTRAFFIC) {
				napi_schedule(&sp->napi);
				writeq(S2IO_MINUS_ONE, &bar0->rx_traffic_mask);
				writeq(S2IO_MINUS_ONE, &bar0->rx_traffic_int);
				readl(&bar0->rx_traffic_int);
			}
		} else {
			/*
			 * rx_traffic_int reg is an R1 register, writing all 1's
			 * will ensure that the actual interrupt causing bit
			 * get's cleared and hence a read can be avoided.
			 */
			if (reason & GEN_INTR_RXTRAFFIC)
				writeq(S2IO_MINUS_ONE, &bar0->rx_traffic_int);

			for (i = 0; i < config->rx_ring_num; i++) {
				struct ring_info *ring = &mac_control->rings[i];

				rx_intr_handler(ring, 0);
			}
		}

		/*
		 * tx_traffic_int reg is an R1 register, writing all 1's
		 * will ensure that the actual interrupt causing bit get's
		 * cleared and hence a read can be avoided.
		 */
		if (reason & GEN_INTR_TXTRAFFIC)
			writeq(S2IO_MINUS_ONE, &bar0->tx_traffic_int);

		for (i = 0; i < config->tx_fifo_num; i++)
			tx_intr_handler(&mac_control->fifos[i]);

		if (reason & GEN_INTR_TXPIC)
			s2io_txpic_intr_handle(sp);

		/*
		 * Reallocate the buffers from the interrupt handler itself.
		 */
		if (!config->napi) {
			for (i = 0; i < config->rx_ring_num; i++) {
				struct ring_info *ring = &mac_control->rings[i];

				s2io_chk_rx_buffers(sp, ring);
			}
		}
		writeq(sp->general_int_mask, &bar0->general_int_mask);
		readl(&bar0->general_int_status);

		return IRQ_HANDLED;

	} else if (!reason) {
		/* The interrupt was not raised by us */
		return IRQ_NONE;
	}

	return IRQ_HANDLED;
}

/**
 * s2io_updt_stats -
 */
static void s2io_updt_stats(struct s2io_nic *sp)
{
	struct XENA_dev_config __iomem *bar0 = sp->bar0;
	u64 val64;
	int cnt = 0;

	if (is_s2io_card_up(sp)) {
		/* Apprx 30us on a 133 MHz bus */
		val64 = SET_UPDT_CLICKS(10) |
			STAT_CFG_ONE_SHOT_EN | STAT_CFG_STAT_EN;
		writeq(val64, &bar0->stat_cfg);
		do {
			udelay(100);
			val64 = readq(&bar0->stat_cfg);
			if (!(val64 & s2BIT(0)))
				break;
			cnt++;
			if (cnt == 5)
				break; /* Updt failed */
		} while (1);
	}
}

/**
 *  s2io_get_stats - Updates the device statistics structure.
 *  @dev : pointer to the device structure.
 *  Description:
 *  This function updates the device statistics structure in the s2io_nic
 *  structure and returns a pointer to the same.
 *  Return value:
 *  pointer to the updated net_device_stats structure.
 */
static struct net_device_stats *s2io_get_stats(struct net_device *dev)
{
	struct s2io_nic *sp = netdev_priv(dev);
	struct mac_info *mac_control = &sp->mac_control;
	struct stat_block *stats = mac_control->stats_info;
	u64 delta;

	/* Configure Stats for immediate updt */
	s2io_updt_stats(sp);

	/* A device reset will cause the on-adapter statistics to be zero'ed.
	 * This can be done while running by changing the MTU.  To prevent the
	 * system from having the stats zero'ed, the driver keeps a copy of the
	 * last update to the system (which is also zero'ed on reset).  This
	 * enables the driver to accurately know the delta between the last
	 * update and the current update.
	 */
	delta = ((u64) le32_to_cpu(stats->rmac_vld_frms_oflow) << 32 |
		le32_to_cpu(stats->rmac_vld_frms)) - sp->stats.rx_packets;
	sp->stats.rx_packets += delta;
	dev->stats.rx_packets += delta;

	delta = ((u64) le32_to_cpu(stats->tmac_frms_oflow) << 32 |
		le32_to_cpu(stats->tmac_frms)) - sp->stats.tx_packets;
	sp->stats.tx_packets += delta;
	dev->stats.tx_packets += delta;

	delta = ((u64) le32_to_cpu(stats->rmac_data_octets_oflow) << 32 |
		le32_to_cpu(stats->rmac_data_octets)) - sp->stats.rx_bytes;
	sp->stats.rx_bytes += delta;
	dev->stats.rx_bytes += delta;

	delta = ((u64) le32_to_cpu(stats->tmac_data_octets_oflow) << 32 |
		le32_to_cpu(stats->tmac_data_octets)) - sp->stats.tx_bytes;
	sp->stats.tx_bytes += delta;
	dev->stats.tx_bytes += delta;

	delta = le64_to_cpu(stats->rmac_drop_frms) - sp->stats.rx_errors;
	sp->stats.rx_errors += delta;
	dev->stats.rx_errors += delta;

	delta = ((u64) le32_to_cpu(stats->tmac_any_err_frms_oflow) << 32 |
		le32_to_cpu(stats->tmac_any_err_frms)) - sp->stats.tx_errors;
	sp->stats.tx_errors += delta;
	dev->stats.tx_errors += delta;

	delta = le64_to_cpu(stats->rmac_drop_frms) - sp->stats.rx_dropped;
	sp->stats.rx_dropped += delta;
	dev->stats.rx_dropped += delta;

	delta = le64_to_cpu(stats->tmac_drop_frms) - sp->stats.tx_dropped;
	sp->stats.tx_dropped += delta;
	dev->stats.tx_dropped += delta;

	/* The adapter MAC interprets pause frames as multicast packets, but
	 * does not pass them up.  This erroneously increases the multicast
	 * packet count and needs to be deducted when the multicast frame count
	 * is queried.
	 */
	delta = (u64) le32_to_cpu(stats->rmac_vld_mcst_frms_oflow) << 32 |
		le32_to_cpu(stats->rmac_vld_mcst_frms);
	delta -= le64_to_cpu(stats->rmac_pause_ctrl_frms);
	delta -= sp->stats.multicast;
	sp->stats.multicast += delta;
	dev->stats.multicast += delta;

	delta = ((u64) le32_to_cpu(stats->rmac_usized_frms_oflow) << 32 |
		le32_to_cpu(stats->rmac_usized_frms)) +
		le64_to_cpu(stats->rmac_long_frms) - sp->stats.rx_length_errors;
	sp->stats.rx_length_errors += delta;
	dev->stats.rx_length_errors += delta;

	delta = le64_to_cpu(stats->rmac_fcs_err_frms) - sp->stats.rx_crc_errors;
	sp->stats.rx_crc_errors += delta;
	dev->stats.rx_crc_errors += delta;

	return &dev->stats;
}

/**
 *  s2io_set_multicast - entry point for multicast address enable/disable.
 *  @dev : pointer to the device structure
 *  Description:
 *  This function is a driver entry point which gets called by the kernel
 *  whenever multicast addresses must be enabled/disabled. This also gets
 *  called to set/reset promiscuous mode. Depending on the deivce flag, we
 *  determine, if multicast address must be enabled or if promiscuous mode
 *  is to be disabled etc.
 *  Return value:
 *  void.
 */

static void s2io_set_multicast(struct net_device *dev)
{
	int i, j, prev_cnt;
	struct netdev_hw_addr *ha;
	struct s2io_nic *sp = netdev_priv(dev);
	struct XENA_dev_config __iomem *bar0 = sp->bar0;
	u64 val64 = 0, multi_mac = 0x010203040506ULL, mask =
		0xfeffffffffffULL;
	u64 dis_addr = S2IO_DISABLE_MAC_ENTRY, mac_addr = 0;
	void __iomem *add;
	struct config_param *config = &sp->config;

	if ((dev->flags & IFF_ALLMULTI) && (!sp->m_cast_flg)) {
		/*  Enable all Multicast addresses */
		writeq(RMAC_ADDR_DATA0_MEM_ADDR(multi_mac),
		       &bar0->rmac_addr_data0_mem);
		writeq(RMAC_ADDR_DATA1_MEM_MASK(mask),
		       &bar0->rmac_addr_data1_mem);
		val64 = RMAC_ADDR_CMD_MEM_WE |
			RMAC_ADDR_CMD_MEM_STROBE_NEW_CMD |
			RMAC_ADDR_CMD_MEM_OFFSET(config->max_mc_addr - 1);
		writeq(val64, &bar0->rmac_addr_cmd_mem);
		/* Wait till command completes */
		wait_for_cmd_complete(&bar0->rmac_addr_cmd_mem,
				      RMAC_ADDR_CMD_MEM_STROBE_CMD_EXECUTING,
				      S2IO_BIT_RESET);

		sp->m_cast_flg = 1;
		sp->all_multi_pos = config->max_mc_addr - 1;
	} else if ((dev->flags & IFF_ALLMULTI) && (sp->m_cast_flg)) {
		/*  Disable all Multicast addresses */
		writeq(RMAC_ADDR_DATA0_MEM_ADDR(dis_addr),
		       &bar0->rmac_addr_data0_mem);
		writeq(RMAC_ADDR_DATA1_MEM_MASK(0x0),
		       &bar0->rmac_addr_data1_mem);
		val64 = RMAC_ADDR_CMD_MEM_WE |
			RMAC_ADDR_CMD_MEM_STROBE_NEW_CMD |
			RMAC_ADDR_CMD_MEM_OFFSET(sp->all_multi_pos);
		writeq(val64, &bar0->rmac_addr_cmd_mem);
		/* Wait till command completes */
		wait_for_cmd_complete(&bar0->rmac_addr_cmd_mem,
				      RMAC_ADDR_CMD_MEM_STROBE_CMD_EXECUTING,
				      S2IO_BIT_RESET);

		sp->m_cast_flg = 0;
		sp->all_multi_pos = 0;
	}

	if ((dev->flags & IFF_PROMISC) && (!sp->promisc_flg)) {
		/*  Put the NIC into promiscuous mode */
		add = &bar0->mac_cfg;
		val64 = readq(&bar0->mac_cfg);
		val64 |= MAC_CFG_RMAC_PROM_ENABLE;

		writeq(RMAC_CFG_KEY(0x4C0D), &bar0->rmac_cfg_key);
		writel((u32)val64, add);
		writeq(RMAC_CFG_KEY(0x4C0D), &bar0->rmac_cfg_key);
		writel((u32) (val64 >> 32), (add + 4));

		if (vlan_tag_strip != 1) {
			val64 = readq(&bar0->rx_pa_cfg);
			val64 &= ~RX_PA_CFG_STRIP_VLAN_TAG;
			writeq(val64, &bar0->rx_pa_cfg);
			sp->vlan_strip_flag = 0;
		}

		val64 = readq(&bar0->mac_cfg);
		sp->promisc_flg = 1;
		DBG_PRINT(INFO_DBG, "%s: entered promiscuous mode\n",
			  dev->name);
	} else if (!(dev->flags & IFF_PROMISC) && (sp->promisc_flg)) {
		/*  Remove the NIC from promiscuous mode */
		add = &bar0->mac_cfg;
		val64 = readq(&bar0->mac_cfg);
		val64 &= ~MAC_CFG_RMAC_PROM_ENABLE;

		writeq(RMAC_CFG_KEY(0x4C0D), &bar0->rmac_cfg_key);
		writel((u32)val64, add);
		writeq(RMAC_CFG_KEY(0x4C0D), &bar0->rmac_cfg_key);
		writel((u32) (val64 >> 32), (add + 4));

		if (vlan_tag_strip != 0) {
			val64 = readq(&bar0->rx_pa_cfg);
			val64 |= RX_PA_CFG_STRIP_VLAN_TAG;
			writeq(val64, &bar0->rx_pa_cfg);
			sp->vlan_strip_flag = 1;
		}

		val64 = readq(&bar0->mac_cfg);
		sp->promisc_flg = 0;
		DBG_PRINT(INFO_DBG, "%s: left promiscuous mode\n", dev->name);
	}

	/*  Update individual M_CAST address list */
	if ((!sp->m_cast_flg) && netdev_mc_count(dev)) {
		if (netdev_mc_count(dev) >
		    (config->max_mc_addr - config->max_mac_addr)) {
			DBG_PRINT(ERR_DBG,
				  "%s: No more Rx filters can be added - "
				  "please enable ALL_MULTI instead\n",
				  dev->name);
			return;
		}

		prev_cnt = sp->mc_addr_count;
		sp->mc_addr_count = netdev_mc_count(dev);

		/* Clear out the previous list of Mc in the H/W. */
		for (i = 0; i < prev_cnt; i++) {
			writeq(RMAC_ADDR_DATA0_MEM_ADDR(dis_addr),
			       &bar0->rmac_addr_data0_mem);
			writeq(RMAC_ADDR_DATA1_MEM_MASK(0ULL),
			       &bar0->rmac_addr_data1_mem);
			val64 = RMAC_ADDR_CMD_MEM_WE |
				RMAC_ADDR_CMD_MEM_STROBE_NEW_CMD |
				RMAC_ADDR_CMD_MEM_OFFSET
				(config->mc_start_offset + i);
			writeq(val64, &bar0->rmac_addr_cmd_mem);

			/* Wait for command completes */
			if (wait_for_cmd_complete(&bar0->rmac_addr_cmd_mem,
						  RMAC_ADDR_CMD_MEM_STROBE_CMD_EXECUTING,
						  S2IO_BIT_RESET)) {
				DBG_PRINT(ERR_DBG,
					  "%s: Adding Multicasts failed\n",
					  dev->name);
				return;
			}
		}

		/* Create the new Rx filter list and update the same in H/W. */
		i = 0;
		netdev_for_each_mc_addr(ha, dev) {
			mac_addr = 0;
			for (j = 0; j < ETH_ALEN; j++) {
				mac_addr |= ha->addr[j];
				mac_addr <<= 8;
			}
			mac_addr >>= 8;
			writeq(RMAC_ADDR_DATA0_MEM_ADDR(mac_addr),
			       &bar0->rmac_addr_data0_mem);
			writeq(RMAC_ADDR_DATA1_MEM_MASK(0ULL),
			       &bar0->rmac_addr_data1_mem);
			val64 = RMAC_ADDR_CMD_MEM_WE |
				RMAC_ADDR_CMD_MEM_STROBE_NEW_CMD |
				RMAC_ADDR_CMD_MEM_OFFSET
				(i + config->mc_start_offset);
			writeq(val64, &bar0->rmac_addr_cmd_mem);

			/* Wait for command completes */
			if (wait_for_cmd_complete(&bar0->rmac_addr_cmd_mem,
						  RMAC_ADDR_CMD_MEM_STROBE_CMD_EXECUTING,
						  S2IO_BIT_RESET)) {
				DBG_PRINT(ERR_DBG,
					  "%s: Adding Multicasts failed\n",
					  dev->name);
				return;
			}
			i++;
		}
	}
}

/* read from CAM unicast & multicast addresses and store it in
 * def_mac_addr structure
 */
static void do_s2io_store_unicast_mc(struct s2io_nic *sp)
{
	int offset;
	u64 mac_addr = 0x0;
	struct config_param *config = &sp->config;

	/* store unicast & multicast mac addresses */
	for (offset = 0; offset < config->max_mc_addr; offset++) {
		mac_addr = do_s2io_read_unicast_mc(sp, offset);
		/* if read fails disable the entry */
		if (mac_addr == FAILURE)
			mac_addr = S2IO_DISABLE_MAC_ENTRY;
		do_s2io_copy_mac_addr(sp, offset, mac_addr);
	}
}

/* restore unicast & multicast MAC to CAM from def_mac_addr structure */
static void do_s2io_restore_unicast_mc(struct s2io_nic *sp)
{
	int offset;
	struct config_param *config = &sp->config;
	/* restore unicast mac address */
	for (offset = 0; offset < config->max_mac_addr; offset++)
		do_s2io_prog_unicast(sp->dev,
				     sp->def_mac_addr[offset].mac_addr);

	/* restore multicast mac address */
	for (offset = config->mc_start_offset;
	     offset < config->max_mc_addr; offset++)
		do_s2io_add_mc(sp, sp->def_mac_addr[offset].mac_addr);
}

/* add a multicast MAC address to CAM */
static int do_s2io_add_mc(struct s2io_nic *sp, u8 *addr)
{
	int i;
	u64 mac_addr = 0;
	struct config_param *config = &sp->config;

	for (i = 0; i < ETH_ALEN; i++) {
		mac_addr <<= 8;
		mac_addr |= addr[i];
	}
	if ((0ULL == mac_addr) || (mac_addr == S2IO_DISABLE_MAC_ENTRY))
		return SUCCESS;

	/* check if the multicast mac already preset in CAM */
	for (i = config->mc_start_offset; i < config->max_mc_addr; i++) {
		u64 tmp64;
		tmp64 = do_s2io_read_unicast_mc(sp, i);
		if (tmp64 == S2IO_DISABLE_MAC_ENTRY) /* CAM entry is empty */
			break;

		if (tmp64 == mac_addr)
			return SUCCESS;
	}
	if (i == config->max_mc_addr) {
		DBG_PRINT(ERR_DBG,
			  "CAM full no space left for multicast MAC\n");
		return FAILURE;
	}
	/* Update the internal structure with this new mac address */
	do_s2io_copy_mac_addr(sp, i, mac_addr);

	return do_s2io_add_mac(sp, mac_addr, i);
}

/* add MAC address to CAM */
static int do_s2io_add_mac(struct s2io_nic *sp, u64 addr, int off)
{
	u64 val64;
	struct XENA_dev_config __iomem *bar0 = sp->bar0;

	writeq(RMAC_ADDR_DATA0_MEM_ADDR(addr),
	       &bar0->rmac_addr_data0_mem);

	val64 =	RMAC_ADDR_CMD_MEM_WE | RMAC_ADDR_CMD_MEM_STROBE_NEW_CMD |
		RMAC_ADDR_CMD_MEM_OFFSET(off);
	writeq(val64, &bar0->rmac_addr_cmd_mem);

	/* Wait till command completes */
	if (wait_for_cmd_complete(&bar0->rmac_addr_cmd_mem,
				  RMAC_ADDR_CMD_MEM_STROBE_CMD_EXECUTING,
				  S2IO_BIT_RESET)) {
		DBG_PRINT(INFO_DBG, "do_s2io_add_mac failed\n");
		return FAILURE;
	}
	return SUCCESS;
}
/* deletes a specified unicast/multicast mac entry from CAM */
static int do_s2io_delete_unicast_mc(struct s2io_nic *sp, u64 addr)
{
	int offset;
	u64 dis_addr = S2IO_DISABLE_MAC_ENTRY, tmp64;
	struct config_param *config = &sp->config;

	for (offset = 1;
	     offset < config->max_mc_addr; offset++) {
		tmp64 = do_s2io_read_unicast_mc(sp, offset);
		if (tmp64 == addr) {
			/* disable the entry by writing  0xffffffffffffULL */
			if (do_s2io_add_mac(sp, dis_addr, offset) ==  FAILURE)
				return FAILURE;
			/* store the new mac list from CAM */
			do_s2io_store_unicast_mc(sp);
			return SUCCESS;
		}
	}
	DBG_PRINT(ERR_DBG, "MAC address 0x%llx not found in CAM\n",
		  (unsigned long long)addr);
	return FAILURE;
}

/* read mac entries from CAM */
static u64 do_s2io_read_unicast_mc(struct s2io_nic *sp, int offset)
{
	u64 tmp64 = 0xffffffffffff0000ULL, val64;
	struct XENA_dev_config __iomem *bar0 = sp->bar0;

	/* read mac addr */
	val64 =	RMAC_ADDR_CMD_MEM_RD | RMAC_ADDR_CMD_MEM_STROBE_NEW_CMD |
		RMAC_ADDR_CMD_MEM_OFFSET(offset);
	writeq(val64, &bar0->rmac_addr_cmd_mem);

	/* Wait till command completes */
	if (wait_for_cmd_complete(&bar0->rmac_addr_cmd_mem,
				  RMAC_ADDR_CMD_MEM_STROBE_CMD_EXECUTING,
				  S2IO_BIT_RESET)) {
		DBG_PRINT(INFO_DBG, "do_s2io_read_unicast_mc failed\n");
		return FAILURE;
	}
	tmp64 = readq(&bar0->rmac_addr_data0_mem);

	return tmp64 >> 16;
}

/**
 * s2io_set_mac_addr driver entry point
 */

static int s2io_set_mac_addr(struct net_device *dev, void *p)
{
	struct sockaddr *addr = p;

	if (!is_valid_ether_addr(addr->sa_data))
		return -EINVAL;

	memcpy(dev->dev_addr, addr->sa_data, dev->addr_len);

	/* store the MAC address in CAM */
	return do_s2io_prog_unicast(dev, dev->dev_addr);
}
/**
 *  do_s2io_prog_unicast - Programs the Xframe mac address
 *  @dev : pointer to the device structure.
 *  @addr: a uchar pointer to the new mac address which is to be set.
 *  Description : This procedure will program the Xframe to receive
 *  frames with new Mac Address
 *  Return value: SUCCESS on success and an appropriate (-)ve integer
 *  as defined in errno.h file on failure.
 */

static int do_s2io_prog_unicast(struct net_device *dev, u8 *addr)
{
	struct s2io_nic *sp = netdev_priv(dev);
	register u64 mac_addr = 0, perm_addr = 0;
	int i;
	u64 tmp64;
	struct config_param *config = &sp->config;

	/*
	 * Set the new MAC address as the new unicast filter and reflect this
	 * change on the device address registered with the OS. It will be
	 * at offset 0.
	 */
	for (i = 0; i < ETH_ALEN; i++) {
		mac_addr <<= 8;
		mac_addr |= addr[i];
		perm_addr <<= 8;
		perm_addr |= sp->def_mac_addr[0].mac_addr[i];
	}

	/* check if the dev_addr is different than perm_addr */
	if (mac_addr == perm_addr)
		return SUCCESS;

	/* check if the mac already preset in CAM */
	for (i = 1; i < config->max_mac_addr; i++) {
		tmp64 = do_s2io_read_unicast_mc(sp, i);
		if (tmp64 == S2IO_DISABLE_MAC_ENTRY) /* CAM entry is empty */
			break;

		if (tmp64 == mac_addr) {
			DBG_PRINT(INFO_DBG,
				  "MAC addr:0x%llx already present in CAM\n",
				  (unsigned long long)mac_addr);
			return SUCCESS;
		}
	}
	if (i == config->max_mac_addr) {
		DBG_PRINT(ERR_DBG, "CAM full no space left for Unicast MAC\n");
		return FAILURE;
	}
	/* Update the internal structure with this new mac address */
	do_s2io_copy_mac_addr(sp, i, mac_addr);

	return do_s2io_add_mac(sp, mac_addr, i);
}

/**
 * s2io_ethtool_sset - Sets different link parameters.
 * @sp : private member of the device structure, which is a pointer to the  * s2io_nic structure.
 * @info: pointer to the structure with parameters given by ethtool to set
 * link information.
 * Description:
 * The function sets different link parameters provided by the user onto
 * the NIC.
 * Return value:
 * 0 on success.
 */

static int s2io_ethtool_sset(struct net_device *dev,
			     struct ethtool_cmd *info)
{
	struct s2io_nic *sp = netdev_priv(dev);
	if ((info->autoneg == AUTONEG_ENABLE) ||
	    (ethtool_cmd_speed(info) != SPEED_10000) ||
	    (info->duplex != DUPLEX_FULL))
		return -EINVAL;
	else {
		s2io_close(sp->dev);
		s2io_open(sp->dev);
	}

	return 0;
}

/**
 * s2io_ethtol_gset - Return link specific information.
 * @sp : private member of the device structure, pointer to the
 *      s2io_nic structure.
 * @info : pointer to the structure with parameters given by ethtool
 * to return link information.
 * Description:
 * Returns link specific information like speed, duplex etc.. to ethtool.
 * Return value :
 * return 0 on success.
 */

static int s2io_ethtool_gset(struct net_device *dev, struct ethtool_cmd *info)
{
	struct s2io_nic *sp = netdev_priv(dev);
	info->supported = (SUPPORTED_10000baseT_Full | SUPPORTED_FIBRE);
	info->advertising = (SUPPORTED_10000baseT_Full | SUPPORTED_FIBRE);
	info->port = PORT_FIBRE;

	/* info->transceiver */
	info->transceiver = XCVR_EXTERNAL;

	if (netif_carrier_ok(sp->dev)) {
		ethtool_cmd_speed_set(info, SPEED_10000);
		info->duplex = DUPLEX_FULL;
	} else {
		ethtool_cmd_speed_set(info, -1);
		info->duplex = -1;
	}

	info->autoneg = AUTONEG_DISABLE;
	return 0;
}

/**
 * s2io_ethtool_gdrvinfo - Returns driver specific information.
 * @sp : private member of the device structure, which is a pointer to the
 * s2io_nic structure.
 * @info : pointer to the structure with parameters given by ethtool to
 * return driver information.
 * Description:
 * Returns driver specefic information like name, version etc.. to ethtool.
 * Return value:
 *  void
 */

static void s2io_ethtool_gdrvinfo(struct net_device *dev,
				  struct ethtool_drvinfo *info)
{
	struct s2io_nic *sp = netdev_priv(dev);

	strncpy(info->driver, s2io_driver_name, sizeof(info->driver));
	strncpy(info->version, s2io_driver_version, sizeof(info->version));
	strncpy(info->fw_version, "", sizeof(info->fw_version));
	strncpy(info->bus_info, pci_name(sp->pdev), sizeof(info->bus_info));
	info->regdump_len = XENA_REG_SPACE;
	info->eedump_len = XENA_EEPROM_SPACE;
}

/**
 *  s2io_ethtool_gregs - dumps the entire space of Xfame into the buffer.
 *  @sp: private member of the device structure, which is a pointer to the
 *  s2io_nic structure.
 *  @regs : pointer to the structure with parameters given by ethtool for
 *  dumping the registers.
 *  @reg_space: The input argumnet into which all the registers are dumped.
 *  Description:
 *  Dumps the entire register space of xFrame NIC into the user given
 *  buffer area.
 * Return value :
 * void .
 */

static void s2io_ethtool_gregs(struct net_device *dev,
			       struct ethtool_regs *regs, void *space)
{
	int i;
	u64 reg;
	u8 *reg_space = (u8 *)space;
	struct s2io_nic *sp = netdev_priv(dev);

	regs->len = XENA_REG_SPACE;
	regs->version = sp->pdev->subsystem_device;

	for (i = 0; i < regs->len; i += 8) {
		reg = readq(sp->bar0 + i);
		memcpy((reg_space + i), &reg, 8);
	}
}

/*
 *  s2io_set_led - control NIC led
 */
static void s2io_set_led(struct s2io_nic *sp, bool on)
{
	struct XENA_dev_config __iomem *bar0 = sp->bar0;
	u16 subid = sp->pdev->subsystem_device;
	u64 val64;

	if ((sp->device_type == XFRAME_II_DEVICE) ||
	    ((subid & 0xFF) >= 0x07)) {
		val64 = readq(&bar0->gpio_control);
		if (on)
			val64 |= GPIO_CTRL_GPIO_0;
		else
			val64 &= ~GPIO_CTRL_GPIO_0;

		writeq(val64, &bar0->gpio_control);
	} else {
		val64 = readq(&bar0->adapter_control);
		if (on)
			val64 |= ADAPTER_LED_ON;
		else
			val64 &= ~ADAPTER_LED_ON;

		writeq(val64, &bar0->adapter_control);
	}

}

/**
 * s2io_ethtool_set_led - To physically identify the nic on the system.
 * @dev : network device
 * @state: led setting
 *
 * Description: Used to physically identify the NIC on the system.
 * The Link LED will blink for a time specified by the user for
 * identification.
 * NOTE: The Link has to be Up to be able to blink the LED. Hence
 * identification is possible only if it's link is up.
 */

static int s2io_ethtool_set_led(struct net_device *dev,
				enum ethtool_phys_id_state state)
{
	struct s2io_nic *sp = netdev_priv(dev);
	struct XENA_dev_config __iomem *bar0 = sp->bar0;
	u16 subid = sp->pdev->subsystem_device;

	if ((sp->device_type == XFRAME_I_DEVICE) && ((subid & 0xFF) < 0x07)) {
		u64 val64 = readq(&bar0->adapter_control);
		if (!(val64 & ADAPTER_CNTL_EN)) {
			pr_err("Adapter Link down, cannot blink LED\n");
			return -EAGAIN;
		}
	}

	switch (state) {
	case ETHTOOL_ID_ACTIVE:
		sp->adapt_ctrl_org = readq(&bar0->gpio_control);
		return 1;	/* cycle on/off once per second */

	case ETHTOOL_ID_ON:
		s2io_set_led(sp, true);
		break;

	case ETHTOOL_ID_OFF:
		s2io_set_led(sp, false);
		break;

	case ETHTOOL_ID_INACTIVE:
		if (CARDS_WITH_FAULTY_LINK_INDICATORS(sp->device_type, subid))
			writeq(sp->adapt_ctrl_org, &bar0->gpio_control);
	}

	return 0;
}

static void s2io_ethtool_gringparam(struct net_device *dev,
				    struct ethtool_ringparam *ering)
{
	struct s2io_nic *sp = netdev_priv(dev);
	int i, tx_desc_count = 0, rx_desc_count = 0;

	if (sp->rxd_mode == RXD_MODE_1) {
		ering->rx_max_pending = MAX_RX_DESC_1;
		ering->rx_jumbo_max_pending = MAX_RX_DESC_1;
	} else {
		ering->rx_max_pending = MAX_RX_DESC_2;
		ering->rx_jumbo_max_pending = MAX_RX_DESC_2;
	}

	ering->rx_mini_max_pending = 0;
	ering->tx_max_pending = MAX_TX_DESC;

	for (i = 0; i < sp->config.rx_ring_num; i++)
		rx_desc_count += sp->config.rx_cfg[i].num_rxd;
	ering->rx_pending = rx_desc_count;
	ering->rx_jumbo_pending = rx_desc_count;
	ering->rx_mini_pending = 0;

	for (i = 0; i < sp->config.tx_fifo_num; i++)
		tx_desc_count += sp->config.tx_cfg[i].fifo_len;
	ering->tx_pending = tx_desc_count;
	DBG_PRINT(INFO_DBG, "max txds: %d\n", sp->config.max_txds);
}

/**
 * s2io_ethtool_getpause_data -Pause frame frame generation and reception.
 * @sp : private member of the device structure, which is a pointer to the
 *	s2io_nic structure.
 * @ep : pointer to the structure with pause parameters given by ethtool.
 * Description:
 * Returns the Pause frame generation and reception capability of the NIC.
 * Return value:
 *  void
 */
static void s2io_ethtool_getpause_data(struct net_device *dev,
				       struct ethtool_pauseparam *ep)
{
	u64 val64;
	struct s2io_nic *sp = netdev_priv(dev);
	struct XENA_dev_config __iomem *bar0 = sp->bar0;

	val64 = readq(&bar0->rmac_pause_cfg);
	if (val64 & RMAC_PAUSE_GEN_ENABLE)
		ep->tx_pause = true;
	if (val64 & RMAC_PAUSE_RX_ENABLE)
		ep->rx_pause = true;
	ep->autoneg = false;
}

/**
 * s2io_ethtool_setpause_data -  set/reset pause frame generation.
 * @sp : private member of the device structure, which is a pointer to the
 *      s2io_nic structure.
 * @ep : pointer to the structure with pause parameters given by ethtool.
 * Description:
 * It can be used to set or reset Pause frame generation or reception
 * support of the NIC.
 * Return value:
 * int, returns 0 on Success
 */

static int s2io_ethtool_setpause_data(struct net_device *dev,
				      struct ethtool_pauseparam *ep)
{
	u64 val64;
	struct s2io_nic *sp = netdev_priv(dev);
	struct XENA_dev_config __iomem *bar0 = sp->bar0;

	val64 = readq(&bar0->rmac_pause_cfg);
	if (ep->tx_pause)
		val64 |= RMAC_PAUSE_GEN_ENABLE;
	else
		val64 &= ~RMAC_PAUSE_GEN_ENABLE;
	if (ep->rx_pause)
		val64 |= RMAC_PAUSE_RX_ENABLE;
	else
		val64 &= ~RMAC_PAUSE_RX_ENABLE;
	writeq(val64, &bar0->rmac_pause_cfg);
	return 0;
}

/**
 * read_eeprom - reads 4 bytes of data from user given offset.
 * @sp : private member of the device structure, which is a pointer to the
 *      s2io_nic structure.
 * @off : offset at which the data must be written
 * @data : Its an output parameter where the data read at the given
 *	offset is stored.
 * Description:
 * Will read 4 bytes of data from the user given offset and return the
 * read data.
 * NOTE: Will allow to read only part of the EEPROM visible through the
 *   I2C bus.
 * Return value:
 *  -1 on failure and 0 on success.
 */

#define S2IO_DEV_ID		5
static int read_eeprom(struct s2io_nic *sp, int off, u64 *data)
{
	int ret = -1;
	u32 exit_cnt = 0;
	u64 val64;
	struct XENA_dev_config __iomem *bar0 = sp->bar0;

	if (sp->device_type == XFRAME_I_DEVICE) {
		val64 = I2C_CONTROL_DEV_ID(S2IO_DEV_ID) |
			I2C_CONTROL_ADDR(off) |
			I2C_CONTROL_BYTE_CNT(0x3) |
			I2C_CONTROL_READ |
			I2C_CONTROL_CNTL_START;
		SPECIAL_REG_WRITE(val64, &bar0->i2c_control, LF);

		while (exit_cnt < 5) {
			val64 = readq(&bar0->i2c_control);
			if (I2C_CONTROL_CNTL_END(val64)) {
				*data = I2C_CONTROL_GET_DATA(val64);
				ret = 0;
				break;
			}
			msleep(50);
			exit_cnt++;
		}
	}

	if (sp->device_type == XFRAME_II_DEVICE) {
		val64 = SPI_CONTROL_KEY(0x9) | SPI_CONTROL_SEL1 |
			SPI_CONTROL_BYTECNT(0x3) |
			SPI_CONTROL_CMD(0x3) | SPI_CONTROL_ADDR(off);
		SPECIAL_REG_WRITE(val64, &bar0->spi_control, LF);
		val64 |= SPI_CONTROL_REQ;
		SPECIAL_REG_WRITE(val64, &bar0->spi_control, LF);
		while (exit_cnt < 5) {
			val64 = readq(&bar0->spi_control);
			if (val64 & SPI_CONTROL_NACK) {
				ret = 1;
				break;
			} else if (val64 & SPI_CONTROL_DONE) {
				*data = readq(&bar0->spi_data);
				*data &= 0xffffff;
				ret = 0;
				break;
			}
			msleep(50);
			exit_cnt++;
		}
	}
	return ret;
}

/**
 *  write_eeprom - actually writes the relevant part of the data value.
 *  @sp : private member of the device structure, which is a pointer to the
 *       s2io_nic structure.
 *  @off : offset at which the data must be written
 *  @data : The data that is to be written
 *  @cnt : Number of bytes of the data that are actually to be written into
 *  the Eeprom. (max of 3)
 * Description:
 *  Actually writes the relevant part of the data value into the Eeprom
 *  through the I2C bus.
 * Return value:
 *  0 on success, -1 on failure.
 */

static int write_eeprom(struct s2io_nic *sp, int off, u64 data, int cnt)
{
	int exit_cnt = 0, ret = -1;
	u64 val64;
	struct XENA_dev_config __iomem *bar0 = sp->bar0;

	if (sp->device_type == XFRAME_I_DEVICE) {
		val64 = I2C_CONTROL_DEV_ID(S2IO_DEV_ID) |
			I2C_CONTROL_ADDR(off) |
			I2C_CONTROL_BYTE_CNT(cnt) |
			I2C_CONTROL_SET_DATA((u32)data) |
			I2C_CONTROL_CNTL_START;
		SPECIAL_REG_WRITE(val64, &bar0->i2c_control, LF);

		while (exit_cnt < 5) {
			val64 = readq(&bar0->i2c_control);
			if (I2C_CONTROL_CNTL_END(val64)) {
				if (!(val64 & I2C_CONTROL_NACK))
					ret = 0;
				break;
			}
			msleep(50);
			exit_cnt++;
		}
	}

	if (sp->device_type == XFRAME_II_DEVICE) {
		int write_cnt = (cnt == 8) ? 0 : cnt;
		writeq(SPI_DATA_WRITE(data, (cnt << 3)), &bar0->spi_data);

		val64 = SPI_CONTROL_KEY(0x9) | SPI_CONTROL_SEL1 |
			SPI_CONTROL_BYTECNT(write_cnt) |
			SPI_CONTROL_CMD(0x2) | SPI_CONTROL_ADDR(off);
		SPECIAL_REG_WRITE(val64, &bar0->spi_control, LF);
		val64 |= SPI_CONTROL_REQ;
		SPECIAL_REG_WRITE(val64, &bar0->spi_control, LF);
		while (exit_cnt < 5) {
			val64 = readq(&bar0->spi_control);
			if (val64 & SPI_CONTROL_NACK) {
				ret = 1;
				break;
			} else if (val64 & SPI_CONTROL_DONE) {
				ret = 0;
				break;
			}
			msleep(50);
			exit_cnt++;
		}
	}
	return ret;
}
static void s2io_vpd_read(struct s2io_nic *nic)
{
	u8 *vpd_data;
	u8 data;
	int i = 0, cnt, len, fail = 0;
	int vpd_addr = 0x80;
	struct swStat *swstats = &nic->mac_control.stats_info->sw_stat;

	if (nic->device_type == XFRAME_II_DEVICE) {
		strcpy(nic->product_name, "Xframe II 10GbE network adapter");
		vpd_addr = 0x80;
	} else {
		strcpy(nic->product_name, "Xframe I 10GbE network adapter");
		vpd_addr = 0x50;
	}
	strcpy(nic->serial_num, "NOT AVAILABLE");

	vpd_data = kmalloc(256, GFP_KERNEL);
	if (!vpd_data) {
		swstats->mem_alloc_fail_cnt++;
		return;
	}
	swstats->mem_allocated += 256;

	for (i = 0; i < 256; i += 4) {
		pci_write_config_byte(nic->pdev, (vpd_addr + 2), i);
		pci_read_config_byte(nic->pdev,  (vpd_addr + 2), &data);
		pci_write_config_byte(nic->pdev, (vpd_addr + 3), 0);
		for (cnt = 0; cnt < 5; cnt++) {
			msleep(2);
			pci_read_config_byte(nic->pdev, (vpd_addr + 3), &data);
			if (data == 0x80)
				break;
		}
		if (cnt >= 5) {
			DBG_PRINT(ERR_DBG, "Read of VPD data failed\n");
			fail = 1;
			break;
		}
		pci_read_config_dword(nic->pdev,  (vpd_addr + 4),
				      (u32 *)&vpd_data[i]);
	}

	if (!fail) {
		/* read serial number of adapter */
		for (cnt = 0; cnt < 252; cnt++) {
			if ((vpd_data[cnt] == 'S') &&
			    (vpd_data[cnt+1] == 'N')) {
				len = vpd_data[cnt+2];
				if (len < min(VPD_STRING_LEN, 256-cnt-2)) {
					memcpy(nic->serial_num,
					       &vpd_data[cnt + 3],
					       len);
					memset(nic->serial_num+len,
					       0,
					       VPD_STRING_LEN-len);
					break;
				}
			}
		}
	}

	if ((!fail) && (vpd_data[1] < VPD_STRING_LEN)) {
		len = vpd_data[1];
		memcpy(nic->product_name, &vpd_data[3], len);
		nic->product_name[len] = 0;
	}
	kfree(vpd_data);
	swstats->mem_freed += 256;
}

/**
 *  s2io_ethtool_geeprom  - reads the value stored in the Eeprom.
 *  @sp : private member of the device structure, which is a pointer to the *       s2io_nic structure.
 *  @eeprom : pointer to the user level structure provided by ethtool,
 *  containing all relevant information.
 *  @data_buf : user defined value to be written into Eeprom.
 *  Description: Reads the values stored in the Eeprom at given offset
 *  for a given length. Stores these values int the input argument data
 *  buffer 'data_buf' and returns these to the caller (ethtool.)
 *  Return value:
 *  int  0 on success
 */

static int s2io_ethtool_geeprom(struct net_device *dev,
				struct ethtool_eeprom *eeprom, u8 * data_buf)
{
	u32 i, valid;
	u64 data;
	struct s2io_nic *sp = netdev_priv(dev);

	eeprom->magic = sp->pdev->vendor | (sp->pdev->device << 16);

	if ((eeprom->offset + eeprom->len) > (XENA_EEPROM_SPACE))
		eeprom->len = XENA_EEPROM_SPACE - eeprom->offset;

	for (i = 0; i < eeprom->len; i += 4) {
		if (read_eeprom(sp, (eeprom->offset + i), &data)) {
			DBG_PRINT(ERR_DBG, "Read of EEPROM failed\n");
			return -EFAULT;
		}
		valid = INV(data);
		memcpy((data_buf + i), &valid, 4);
	}
	return 0;
}

/**
 *  s2io_ethtool_seeprom - tries to write the user provided value in Eeprom
 *  @sp : private member of the device structure, which is a pointer to the
 *  s2io_nic structure.
 *  @eeprom : pointer to the user level structure provided by ethtool,
 *  containing all relevant information.
 *  @data_buf ; user defined value to be written into Eeprom.
 *  Description:
 *  Tries to write the user provided value in the Eeprom, at the offset
 *  given by the user.
 *  Return value:
 *  0 on success, -EFAULT on failure.
 */

static int s2io_ethtool_seeprom(struct net_device *dev,
				struct ethtool_eeprom *eeprom,
				u8 *data_buf)
{
	int len = eeprom->len, cnt = 0;
	u64 valid = 0, data;
	struct s2io_nic *sp = netdev_priv(dev);

	if (eeprom->magic != (sp->pdev->vendor | (sp->pdev->device << 16))) {
		DBG_PRINT(ERR_DBG,
			  "ETHTOOL_WRITE_EEPROM Err: "
			  "Magic value is wrong, it is 0x%x should be 0x%x\n",
			  (sp->pdev->vendor | (sp->pdev->device << 16)),
			  eeprom->magic);
		return -EFAULT;
	}

	while (len) {
		data = (u32)data_buf[cnt] & 0x000000FF;
		if (data)
			valid = (u32)(data << 24);
		else
			valid = data;

		if (write_eeprom(sp, (eeprom->offset + cnt), valid, 0)) {
			DBG_PRINT(ERR_DBG,
				  "ETHTOOL_WRITE_EEPROM Err: "
				  "Cannot write into the specified offset\n");
			return -EFAULT;
		}
		cnt++;
		len--;
	}

	return 0;
}

/**
 * s2io_register_test - reads and writes into all clock domains.
 * @sp : private member of the device structure, which is a pointer to the
 * s2io_nic structure.
 * @data : variable that returns the result of each of the test conducted b
 * by the driver.
 * Description:
 * Read and write into all clock domains. The NIC has 3 clock domains,
 * see that registers in all the three regions are accessible.
 * Return value:
 * 0 on success.
 */

static int s2io_register_test(struct s2io_nic *sp, uint64_t *data)
{
	struct XENA_dev_config __iomem *bar0 = sp->bar0;
	u64 val64 = 0, exp_val;
	int fail = 0;

	val64 = readq(&bar0->pif_rd_swapper_fb);
	if (val64 != 0x123456789abcdefULL) {
		fail = 1;
		DBG_PRINT(INFO_DBG, "Read Test level %d fails\n", 1);
	}

	val64 = readq(&bar0->rmac_pause_cfg);
	if (val64 != 0xc000ffff00000000ULL) {
		fail = 1;
		DBG_PRINT(INFO_DBG, "Read Test level %d fails\n", 2);
	}

	val64 = readq(&bar0->rx_queue_cfg);
	if (sp->device_type == XFRAME_II_DEVICE)
		exp_val = 0x0404040404040404ULL;
	else
		exp_val = 0x0808080808080808ULL;
	if (val64 != exp_val) {
		fail = 1;
		DBG_PRINT(INFO_DBG, "Read Test level %d fails\n", 3);
	}

	val64 = readq(&bar0->xgxs_efifo_cfg);
	if (val64 != 0x000000001923141EULL) {
		fail = 1;
		DBG_PRINT(INFO_DBG, "Read Test level %d fails\n", 4);
	}

	val64 = 0x5A5A5A5A5A5A5A5AULL;
	writeq(val64, &bar0->xmsi_data);
	val64 = readq(&bar0->xmsi_data);
	if (val64 != 0x5A5A5A5A5A5A5A5AULL) {
		fail = 1;
		DBG_PRINT(ERR_DBG, "Write Test level %d fails\n", 1);
	}

	val64 = 0xA5A5A5A5A5A5A5A5ULL;
	writeq(val64, &bar0->xmsi_data);
	val64 = readq(&bar0->xmsi_data);
	if (val64 != 0xA5A5A5A5A5A5A5A5ULL) {
		fail = 1;
		DBG_PRINT(ERR_DBG, "Write Test level %d fails\n", 2);
	}

	*data = fail;
	return fail;
}

/**
 * s2io_eeprom_test - to verify that EEprom in the xena can be programmed.
 * @sp : private member of the device structure, which is a pointer to the
 * s2io_nic structure.
 * @data:variable that returns the result of each of the test conducted by
 * the driver.
 * Description:
 * Verify that EEPROM in the xena can be programmed using I2C_CONTROL
 * register.
 * Return value:
 * 0 on success.
 */

static int s2io_eeprom_test(struct s2io_nic *sp, uint64_t *data)
{
	int fail = 0;
	u64 ret_data, org_4F0, org_7F0;
	u8 saved_4F0 = 0, saved_7F0 = 0;
	struct net_device *dev = sp->dev;

	/* Test Write Error at offset 0 */
	/* Note that SPI interface allows write access to all areas
	 * of EEPROM. Hence doing all negative testing only for Xframe I.
	 */
	if (sp->device_type == XFRAME_I_DEVICE)
		if (!write_eeprom(sp, 0, 0, 3))
			fail = 1;

	/* Save current values at offsets 0x4F0 and 0x7F0 */
	if (!read_eeprom(sp, 0x4F0, &org_4F0))
		saved_4F0 = 1;
	if (!read_eeprom(sp, 0x7F0, &org_7F0))
		saved_7F0 = 1;

	/* Test Write at offset 4f0 */
	if (write_eeprom(sp, 0x4F0, 0x012345, 3))
		fail = 1;
	if (read_eeprom(sp, 0x4F0, &ret_data))
		fail = 1;

	if (ret_data != 0x012345) {
		DBG_PRINT(ERR_DBG, "%s: eeprom test error at offset 0x4F0. "
			  "Data written %llx Data read %llx\n",
			  dev->name, (unsigned long long)0x12345,
			  (unsigned long long)ret_data);
		fail = 1;
	}

	/* Reset the EEPROM data go FFFF */
	write_eeprom(sp, 0x4F0, 0xFFFFFF, 3);

	/* Test Write Request Error at offset 0x7c */
	if (sp->device_type == XFRAME_I_DEVICE)
		if (!write_eeprom(sp, 0x07C, 0, 3))
			fail = 1;

	/* Test Write Request at offset 0x7f0 */
	if (write_eeprom(sp, 0x7F0, 0x012345, 3))
		fail = 1;
	if (read_eeprom(sp, 0x7F0, &ret_data))
		fail = 1;

	if (ret_data != 0x012345) {
		DBG_PRINT(ERR_DBG, "%s: eeprom test error at offset 0x7F0. "
			  "Data written %llx Data read %llx\n",
			  dev->name, (unsigned long long)0x12345,
			  (unsigned long long)ret_data);
		fail = 1;
	}

	/* Reset the EEPROM data go FFFF */
	write_eeprom(sp, 0x7F0, 0xFFFFFF, 3);

	if (sp->device_type == XFRAME_I_DEVICE) {
		/* Test Write Error at offset 0x80 */
		if (!write_eeprom(sp, 0x080, 0, 3))
			fail = 1;

		/* Test Write Error at offset 0xfc */
		if (!write_eeprom(sp, 0x0FC, 0, 3))
			fail = 1;

		/* Test Write Error at offset 0x100 */
		if (!write_eeprom(sp, 0x100, 0, 3))
			fail = 1;

		/* Test Write Error at offset 4ec */
		if (!write_eeprom(sp, 0x4EC, 0, 3))
			fail = 1;
	}

	/* Restore values at offsets 0x4F0 and 0x7F0 */
	if (saved_4F0)
		write_eeprom(sp, 0x4F0, org_4F0, 3);
	if (saved_7F0)
		write_eeprom(sp, 0x7F0, org_7F0, 3);

	*data = fail;
	return fail;
}

/**
 * s2io_bist_test - invokes the MemBist test of the card .
 * @sp : private member of the device structure, which is a pointer to the
 * s2io_nic structure.
 * @data:variable that returns the result of each of the test conducted by
 * the driver.
 * Description:
 * This invokes the MemBist test of the card. We give around
 * 2 secs time for the Test to complete. If it's still not complete
 * within this peiod, we consider that the test failed.
 * Return value:
 * 0 on success and -1 on failure.
 */

static int s2io_bist_test(struct s2io_nic *sp, uint64_t *data)
{
	u8 bist = 0;
	int cnt = 0, ret = -1;

	pci_read_config_byte(sp->pdev, PCI_BIST, &bist);
	bist |= PCI_BIST_START;
	pci_write_config_word(sp->pdev, PCI_BIST, bist);

	while (cnt < 20) {
		pci_read_config_byte(sp->pdev, PCI_BIST, &bist);
		if (!(bist & PCI_BIST_START)) {
			*data = (bist & PCI_BIST_CODE_MASK);
			ret = 0;
			break;
		}
		msleep(100);
		cnt++;
	}

	return ret;
}

/**
 * s2io-link_test - verifies the link state of the nic
 * @sp ; private member of the device structure, which is a pointer to the
 * s2io_nic structure.
 * @data: variable that returns the result of each of the test conducted by
 * the driver.
 * Description:
 * The function verifies the link state of the NIC and updates the input
 * argument 'data' appropriately.
 * Return value:
 * 0 on success.
 */

static int s2io_link_test(struct s2io_nic *sp, uint64_t *data)
{
	struct XENA_dev_config __iomem *bar0 = sp->bar0;
	u64 val64;

	val64 = readq(&bar0->adapter_status);
	if (!(LINK_IS_UP(val64)))
		*data = 1;
	else
		*data = 0;

	return *data;
}

/**
 * s2io_rldram_test - offline test for access to the RldRam chip on the NIC
 * @sp - private member of the device structure, which is a pointer to the
 * s2io_nic structure.
 * @data - variable that returns the result of each of the test
 * conducted by the driver.
 * Description:
 *  This is one of the offline test that tests the read and write
 *  access to the RldRam chip on the NIC.
 * Return value:
 *  0 on success.
 */

static int s2io_rldram_test(struct s2io_nic *sp, uint64_t *data)
{
	struct XENA_dev_config __iomem *bar0 = sp->bar0;
	u64 val64;
	int cnt, iteration = 0, test_fail = 0;

	val64 = readq(&bar0->adapter_control);
	val64 &= ~ADAPTER_ECC_EN;
	writeq(val64, &bar0->adapter_control);

	val64 = readq(&bar0->mc_rldram_test_ctrl);
	val64 |= MC_RLDRAM_TEST_MODE;
	SPECIAL_REG_WRITE(val64, &bar0->mc_rldram_test_ctrl, LF);

	val64 = readq(&bar0->mc_rldram_mrs);
	val64 |= MC_RLDRAM_QUEUE_SIZE_ENABLE;
	SPECIAL_REG_WRITE(val64, &bar0->mc_rldram_mrs, UF);

	val64 |= MC_RLDRAM_MRS_ENABLE;
	SPECIAL_REG_WRITE(val64, &bar0->mc_rldram_mrs, UF);

	while (iteration < 2) {
		val64 = 0x55555555aaaa0000ULL;
		if (iteration == 1)
			val64 ^= 0xFFFFFFFFFFFF0000ULL;
		writeq(val64, &bar0->mc_rldram_test_d0);

		val64 = 0xaaaa5a5555550000ULL;
		if (iteration == 1)
			val64 ^= 0xFFFFFFFFFFFF0000ULL;
		writeq(val64, &bar0->mc_rldram_test_d1);

		val64 = 0x55aaaaaaaa5a0000ULL;
		if (iteration == 1)
			val64 ^= 0xFFFFFFFFFFFF0000ULL;
		writeq(val64, &bar0->mc_rldram_test_d2);

		val64 = (u64) (0x0000003ffffe0100ULL);
		writeq(val64, &bar0->mc_rldram_test_add);

		val64 = MC_RLDRAM_TEST_MODE |
			MC_RLDRAM_TEST_WRITE |
			MC_RLDRAM_TEST_GO;
		SPECIAL_REG_WRITE(val64, &bar0->mc_rldram_test_ctrl, LF);

		for (cnt = 0; cnt < 5; cnt++) {
			val64 = readq(&bar0->mc_rldram_test_ctrl);
			if (val64 & MC_RLDRAM_TEST_DONE)
				break;
			msleep(200);
		}

		if (cnt == 5)
			break;

		val64 = MC_RLDRAM_TEST_MODE | MC_RLDRAM_TEST_GO;
		SPECIAL_REG_WRITE(val64, &bar0->mc_rldram_test_ctrl, LF);

		for (cnt = 0; cnt < 5; cnt++) {
			val64 = readq(&bar0->mc_rldram_test_ctrl);
			if (val64 & MC_RLDRAM_TEST_DONE)
				break;
			msleep(500);
		}

		if (cnt == 5)
			break;

		val64 = readq(&bar0->mc_rldram_test_ctrl);
		if (!(val64 & MC_RLDRAM_TEST_PASS))
			test_fail = 1;

		iteration++;
	}

	*data = test_fail;

	/* Bring the adapter out of test mode */
	SPECIAL_REG_WRITE(0, &bar0->mc_rldram_test_ctrl, LF);

	return test_fail;
}

/**
 *  s2io_ethtool_test - conducts 6 tsets to determine the health of card.
 *  @sp : private member of the device structure, which is a pointer to the
 *  s2io_nic structure.
 *  @ethtest : pointer to a ethtool command specific structure that will be
 *  returned to the user.
 *  @data : variable that returns the result of each of the test
 * conducted by the driver.
 * Description:
 *  This function conducts 6 tests ( 4 offline and 2 online) to determine
 *  the health of the card.
 * Return value:
 *  void
 */

static void s2io_ethtool_test(struct net_device *dev,
			      struct ethtool_test *ethtest,
			      uint64_t *data)
{
	struct s2io_nic *sp = netdev_priv(dev);
	int orig_state = netif_running(sp->dev);

	if (ethtest->flags == ETH_TEST_FL_OFFLINE) {
		/* Offline Tests. */
		if (orig_state)
			s2io_close(sp->dev);

		if (s2io_register_test(sp, &data[0]))
			ethtest->flags |= ETH_TEST_FL_FAILED;

		s2io_reset(sp);

		if (s2io_rldram_test(sp, &data[3]))
			ethtest->flags |= ETH_TEST_FL_FAILED;

		s2io_reset(sp);

		if (s2io_eeprom_test(sp, &data[1]))
			ethtest->flags |= ETH_TEST_FL_FAILED;

		if (s2io_bist_test(sp, &data[4]))
			ethtest->flags |= ETH_TEST_FL_FAILED;

		if (orig_state)
			s2io_open(sp->dev);

		data[2] = 0;
	} else {
		/* Online Tests. */
		if (!orig_state) {
			DBG_PRINT(ERR_DBG, "%s: is not up, cannot run test\n",
				  dev->name);
			data[0] = -1;
			data[1] = -1;
			data[2] = -1;
			data[3] = -1;
			data[4] = -1;
		}

		if (s2io_link_test(sp, &data[2]))
			ethtest->flags |= ETH_TEST_FL_FAILED;

		data[0] = 0;
		data[1] = 0;
		data[3] = 0;
		data[4] = 0;
	}
}

static void s2io_get_ethtool_stats(struct net_device *dev,
				   struct ethtool_stats *estats,
				   u64 *tmp_stats)
{
	int i = 0, k;
	struct s2io_nic *sp = netdev_priv(dev);
	struct stat_block *stats = sp->mac_control.stats_info;
	struct swStat *swstats = &stats->sw_stat;
	struct xpakStat *xstats = &stats->xpak_stat;

	s2io_updt_stats(sp);
	tmp_stats[i++] =
		(u64)le32_to_cpu(stats->tmac_frms_oflow) << 32  |
		le32_to_cpu(stats->tmac_frms);
	tmp_stats[i++] =
		(u64)le32_to_cpu(stats->tmac_data_octets_oflow) << 32 |
		le32_to_cpu(stats->tmac_data_octets);
	tmp_stats[i++] = le64_to_cpu(stats->tmac_drop_frms);
	tmp_stats[i++] =
		(u64)le32_to_cpu(stats->tmac_mcst_frms_oflow) << 32 |
		le32_to_cpu(stats->tmac_mcst_frms);
	tmp_stats[i++] =
		(u64)le32_to_cpu(stats->tmac_bcst_frms_oflow) << 32 |
		le32_to_cpu(stats->tmac_bcst_frms);
	tmp_stats[i++] = le64_to_cpu(stats->tmac_pause_ctrl_frms);
	tmp_stats[i++] =
		(u64)le32_to_cpu(stats->tmac_ttl_octets_oflow) << 32 |
		le32_to_cpu(stats->tmac_ttl_octets);
	tmp_stats[i++] =
		(u64)le32_to_cpu(stats->tmac_ucst_frms_oflow) << 32 |
		le32_to_cpu(stats->tmac_ucst_frms);
	tmp_stats[i++] =
		(u64)le32_to_cpu(stats->tmac_nucst_frms_oflow) << 32 |
		le32_to_cpu(stats->tmac_nucst_frms);
	tmp_stats[i++] =
		(u64)le32_to_cpu(stats->tmac_any_err_frms_oflow) << 32 |
		le32_to_cpu(stats->tmac_any_err_frms);
	tmp_stats[i++] = le64_to_cpu(stats->tmac_ttl_less_fb_octets);
	tmp_stats[i++] = le64_to_cpu(stats->tmac_vld_ip_octets);
	tmp_stats[i++] =
		(u64)le32_to_cpu(stats->tmac_vld_ip_oflow) << 32 |
		le32_to_cpu(stats->tmac_vld_ip);
	tmp_stats[i++] =
		(u64)le32_to_cpu(stats->tmac_drop_ip_oflow) << 32 |
		le32_to_cpu(stats->tmac_drop_ip);
	tmp_stats[i++] =
		(u64)le32_to_cpu(stats->tmac_icmp_oflow) << 32 |
		le32_to_cpu(stats->tmac_icmp);
	tmp_stats[i++] =
		(u64)le32_to_cpu(stats->tmac_rst_tcp_oflow) << 32 |
		le32_to_cpu(stats->tmac_rst_tcp);
	tmp_stats[i++] = le64_to_cpu(stats->tmac_tcp);
	tmp_stats[i++] = (u64)le32_to_cpu(stats->tmac_udp_oflow) << 32 |
		le32_to_cpu(stats->tmac_udp);
	tmp_stats[i++] =
		(u64)le32_to_cpu(stats->rmac_vld_frms_oflow) << 32 |
		le32_to_cpu(stats->rmac_vld_frms);
	tmp_stats[i++] =
		(u64)le32_to_cpu(stats->rmac_data_octets_oflow) << 32 |
		le32_to_cpu(stats->rmac_data_octets);
	tmp_stats[i++] = le64_to_cpu(stats->rmac_fcs_err_frms);
	tmp_stats[i++] = le64_to_cpu(stats->rmac_drop_frms);
	tmp_stats[i++] =
		(u64)le32_to_cpu(stats->rmac_vld_mcst_frms_oflow) << 32 |
		le32_to_cpu(stats->rmac_vld_mcst_frms);
	tmp_stats[i++] =
		(u64)le32_to_cpu(stats->rmac_vld_bcst_frms_oflow) << 32 |
		le32_to_cpu(stats->rmac_vld_bcst_frms);
	tmp_stats[i++] = le32_to_cpu(stats->rmac_in_rng_len_err_frms);
	tmp_stats[i++] = le32_to_cpu(stats->rmac_out_rng_len_err_frms);
	tmp_stats[i++] = le64_to_cpu(stats->rmac_long_frms);
	tmp_stats[i++] = le64_to_cpu(stats->rmac_pause_ctrl_frms);
	tmp_stats[i++] = le64_to_cpu(stats->rmac_unsup_ctrl_frms);
	tmp_stats[i++] =
		(u64)le32_to_cpu(stats->rmac_ttl_octets_oflow) << 32 |
		le32_to_cpu(stats->rmac_ttl_octets);
	tmp_stats[i++] =
		(u64)le32_to_cpu(stats->rmac_accepted_ucst_frms_oflow) << 32
		| le32_to_cpu(stats->rmac_accepted_ucst_frms);
	tmp_stats[i++] =
		(u64)le32_to_cpu(stats->rmac_accepted_nucst_frms_oflow)
		<< 32 | le32_to_cpu(stats->rmac_accepted_nucst_frms);
	tmp_stats[i++] =
		(u64)le32_to_cpu(stats->rmac_discarded_frms_oflow) << 32 |
		le32_to_cpu(stats->rmac_discarded_frms);
	tmp_stats[i++] =
		(u64)le32_to_cpu(stats->rmac_drop_events_oflow)
		<< 32 | le32_to_cpu(stats->rmac_drop_events);
	tmp_stats[i++] = le64_to_cpu(stats->rmac_ttl_less_fb_octets);
	tmp_stats[i++] = le64_to_cpu(stats->rmac_ttl_frms);
	tmp_stats[i++] =
		(u64)le32_to_cpu(stats->rmac_usized_frms_oflow) << 32 |
		le32_to_cpu(stats->rmac_usized_frms);
	tmp_stats[i++] =
		(u64)le32_to_cpu(stats->rmac_osized_frms_oflow) << 32 |
		le32_to_cpu(stats->rmac_osized_frms);
	tmp_stats[i++] =
		(u64)le32_to_cpu(stats->rmac_frag_frms_oflow) << 32 |
		le32_to_cpu(stats->rmac_frag_frms);
	tmp_stats[i++] =
		(u64)le32_to_cpu(stats->rmac_jabber_frms_oflow) << 32 |
		le32_to_cpu(stats->rmac_jabber_frms);
	tmp_stats[i++] = le64_to_cpu(stats->rmac_ttl_64_frms);
	tmp_stats[i++] = le64_to_cpu(stats->rmac_ttl_65_127_frms);
	tmp_stats[i++] = le64_to_cpu(stats->rmac_ttl_128_255_frms);
	tmp_stats[i++] = le64_to_cpu(stats->rmac_ttl_256_511_frms);
	tmp_stats[i++] = le64_to_cpu(stats->rmac_ttl_512_1023_frms);
	tmp_stats[i++] = le64_to_cpu(stats->rmac_ttl_1024_1518_frms);
	tmp_stats[i++] =
		(u64)le32_to_cpu(stats->rmac_ip_oflow) << 32 |
		le32_to_cpu(stats->rmac_ip);
	tmp_stats[i++] = le64_to_cpu(stats->rmac_ip_octets);
	tmp_stats[i++] = le32_to_cpu(stats->rmac_hdr_err_ip);
	tmp_stats[i++] =
		(u64)le32_to_cpu(stats->rmac_drop_ip_oflow) << 32 |
		le32_to_cpu(stats->rmac_drop_ip);
	tmp_stats[i++] =
		(u64)le32_to_cpu(stats->rmac_icmp_oflow) << 32 |
		le32_to_cpu(stats->rmac_icmp);
	tmp_stats[i++] = le64_to_cpu(stats->rmac_tcp);
	tmp_stats[i++] =
		(u64)le32_to_cpu(stats->rmac_udp_oflow) << 32 |
		le32_to_cpu(stats->rmac_udp);
	tmp_stats[i++] =
		(u64)le32_to_cpu(stats->rmac_err_drp_udp_oflow) << 32 |
		le32_to_cpu(stats->rmac_err_drp_udp);
	tmp_stats[i++] = le64_to_cpu(stats->rmac_xgmii_err_sym);
	tmp_stats[i++] = le64_to_cpu(stats->rmac_frms_q0);
	tmp_stats[i++] = le64_to_cpu(stats->rmac_frms_q1);
	tmp_stats[i++] = le64_to_cpu(stats->rmac_frms_q2);
	tmp_stats[i++] = le64_to_cpu(stats->rmac_frms_q3);
	tmp_stats[i++] = le64_to_cpu(stats->rmac_frms_q4);
	tmp_stats[i++] = le64_to_cpu(stats->rmac_frms_q5);
	tmp_stats[i++] = le64_to_cpu(stats->rmac_frms_q6);
	tmp_stats[i++] = le64_to_cpu(stats->rmac_frms_q7);
	tmp_stats[i++] = le16_to_cpu(stats->rmac_full_q0);
	tmp_stats[i++] = le16_to_cpu(stats->rmac_full_q1);
	tmp_stats[i++] = le16_to_cpu(stats->rmac_full_q2);
	tmp_stats[i++] = le16_to_cpu(stats->rmac_full_q3);
	tmp_stats[i++] = le16_to_cpu(stats->rmac_full_q4);
	tmp_stats[i++] = le16_to_cpu(stats->rmac_full_q5);
	tmp_stats[i++] = le16_to_cpu(stats->rmac_full_q6);
	tmp_stats[i++] = le16_to_cpu(stats->rmac_full_q7);
	tmp_stats[i++] =
		(u64)le32_to_cpu(stats->rmac_pause_cnt_oflow) << 32 |
		le32_to_cpu(stats->rmac_pause_cnt);
	tmp_stats[i++] = le64_to_cpu(stats->rmac_xgmii_data_err_cnt);
	tmp_stats[i++] = le64_to_cpu(stats->rmac_xgmii_ctrl_err_cnt);
	tmp_stats[i++] =
		(u64)le32_to_cpu(stats->rmac_accepted_ip_oflow) << 32 |
		le32_to_cpu(stats->rmac_accepted_ip);
	tmp_stats[i++] = le32_to_cpu(stats->rmac_err_tcp);
	tmp_stats[i++] = le32_to_cpu(stats->rd_req_cnt);
	tmp_stats[i++] = le32_to_cpu(stats->new_rd_req_cnt);
	tmp_stats[i++] = le32_to_cpu(stats->new_rd_req_rtry_cnt);
	tmp_stats[i++] = le32_to_cpu(stats->rd_rtry_cnt);
	tmp_stats[i++] = le32_to_cpu(stats->wr_rtry_rd_ack_cnt);
	tmp_stats[i++] = le32_to_cpu(stats->wr_req_cnt);
	tmp_stats[i++] = le32_to_cpu(stats->new_wr_req_cnt);
	tmp_stats[i++] = le32_to_cpu(stats->new_wr_req_rtry_cnt);
	tmp_stats[i++] = le32_to_cpu(stats->wr_rtry_cnt);
	tmp_stats[i++] = le32_to_cpu(stats->wr_disc_cnt);
	tmp_stats[i++] = le32_to_cpu(stats->rd_rtry_wr_ack_cnt);
	tmp_stats[i++] = le32_to_cpu(stats->txp_wr_cnt);
	tmp_stats[i++] = le32_to_cpu(stats->txd_rd_cnt);
	tmp_stats[i++] = le32_to_cpu(stats->txd_wr_cnt);
	tmp_stats[i++] = le32_to_cpu(stats->rxd_rd_cnt);
	tmp_stats[i++] = le32_to_cpu(stats->rxd_wr_cnt);
	tmp_stats[i++] = le32_to_cpu(stats->txf_rd_cnt);
	tmp_stats[i++] = le32_to_cpu(stats->rxf_wr_cnt);

	/* Enhanced statistics exist only for Hercules */
	if (sp->device_type == XFRAME_II_DEVICE) {
		tmp_stats[i++] =
			le64_to_cpu(stats->rmac_ttl_1519_4095_frms);
		tmp_stats[i++] =
			le64_to_cpu(stats->rmac_ttl_4096_8191_frms);
		tmp_stats[i++] =
			le64_to_cpu(stats->rmac_ttl_8192_max_frms);
		tmp_stats[i++] = le64_to_cpu(stats->rmac_ttl_gt_max_frms);
		tmp_stats[i++] = le64_to_cpu(stats->rmac_osized_alt_frms);
		tmp_stats[i++] = le64_to_cpu(stats->rmac_jabber_alt_frms);
		tmp_stats[i++] = le64_to_cpu(stats->rmac_gt_max_alt_frms);
		tmp_stats[i++] = le64_to_cpu(stats->rmac_vlan_frms);
		tmp_stats[i++] = le32_to_cpu(stats->rmac_len_discard);
		tmp_stats[i++] = le32_to_cpu(stats->rmac_fcs_discard);
		tmp_stats[i++] = le32_to_cpu(stats->rmac_pf_discard);
		tmp_stats[i++] = le32_to_cpu(stats->rmac_da_discard);
		tmp_stats[i++] = le32_to_cpu(stats->rmac_red_discard);
		tmp_stats[i++] = le32_to_cpu(stats->rmac_rts_discard);
		tmp_stats[i++] = le32_to_cpu(stats->rmac_ingm_full_discard);
		tmp_stats[i++] = le32_to_cpu(stats->link_fault_cnt);
	}

	tmp_stats[i++] = 0;
	tmp_stats[i++] = swstats->single_ecc_errs;
	tmp_stats[i++] = swstats->double_ecc_errs;
	tmp_stats[i++] = swstats->parity_err_cnt;
	tmp_stats[i++] = swstats->serious_err_cnt;
	tmp_stats[i++] = swstats->soft_reset_cnt;
	tmp_stats[i++] = swstats->fifo_full_cnt;
	for (k = 0; k < MAX_RX_RINGS; k++)
		tmp_stats[i++] = swstats->ring_full_cnt[k];
	tmp_stats[i++] = xstats->alarm_transceiver_temp_high;
	tmp_stats[i++] = xstats->alarm_transceiver_temp_low;
	tmp_stats[i++] = xstats->alarm_laser_bias_current_high;
	tmp_stats[i++] = xstats->alarm_laser_bias_current_low;
	tmp_stats[i++] = xstats->alarm_laser_output_power_high;
	tmp_stats[i++] = xstats->alarm_laser_output_power_low;
	tmp_stats[i++] = xstats->warn_transceiver_temp_high;
	tmp_stats[i++] = xstats->warn_transceiver_temp_low;
	tmp_stats[i++] = xstats->warn_laser_bias_current_high;
	tmp_stats[i++] = xstats->warn_laser_bias_current_low;
	tmp_stats[i++] = xstats->warn_laser_output_power_high;
	tmp_stats[i++] = xstats->warn_laser_output_power_low;
	tmp_stats[i++] = swstats->clubbed_frms_cnt;
	tmp_stats[i++] = swstats->sending_both;
	tmp_stats[i++] = swstats->outof_sequence_pkts;
	tmp_stats[i++] = swstats->flush_max_pkts;
	if (swstats->num_aggregations) {
		u64 tmp = swstats->sum_avg_pkts_aggregated;
		int count = 0;
		/*
		 * Since 64-bit divide does not work on all platforms,
		 * do repeated subtraction.
		 */
		while (tmp >= swstats->num_aggregations) {
			tmp -= swstats->num_aggregations;
			count++;
		}
		tmp_stats[i++] = count;
	} else
		tmp_stats[i++] = 0;
	tmp_stats[i++] = swstats->mem_alloc_fail_cnt;
	tmp_stats[i++] = swstats->pci_map_fail_cnt;
	tmp_stats[i++] = swstats->watchdog_timer_cnt;
	tmp_stats[i++] = swstats->mem_allocated;
	tmp_stats[i++] = swstats->mem_freed;
	tmp_stats[i++] = swstats->link_up_cnt;
	tmp_stats[i++] = swstats->link_down_cnt;
	tmp_stats[i++] = swstats->link_up_time;
	tmp_stats[i++] = swstats->link_down_time;

	tmp_stats[i++] = swstats->tx_buf_abort_cnt;
	tmp_stats[i++] = swstats->tx_desc_abort_cnt;
	tmp_stats[i++] = swstats->tx_parity_err_cnt;
	tmp_stats[i++] = swstats->tx_link_loss_cnt;
	tmp_stats[i++] = swstats->tx_list_proc_err_cnt;

	tmp_stats[i++] = swstats->rx_parity_err_cnt;
	tmp_stats[i++] = swstats->rx_abort_cnt;
	tmp_stats[i++] = swstats->rx_parity_abort_cnt;
	tmp_stats[i++] = swstats->rx_rda_fail_cnt;
	tmp_stats[i++] = swstats->rx_unkn_prot_cnt;
	tmp_stats[i++] = swstats->rx_fcs_err_cnt;
	tmp_stats[i++] = swstats->rx_buf_size_err_cnt;
	tmp_stats[i++] = swstats->rx_rxd_corrupt_cnt;
	tmp_stats[i++] = swstats->rx_unkn_err_cnt;
	tmp_stats[i++] = swstats->tda_err_cnt;
	tmp_stats[i++] = swstats->pfc_err_cnt;
	tmp_stats[i++] = swstats->pcc_err_cnt;
	tmp_stats[i++] = swstats->tti_err_cnt;
	tmp_stats[i++] = swstats->tpa_err_cnt;
	tmp_stats[i++] = swstats->sm_err_cnt;
	tmp_stats[i++] = swstats->lso_err_cnt;
	tmp_stats[i++] = swstats->mac_tmac_err_cnt;
	tmp_stats[i++] = swstats->mac_rmac_err_cnt;
	tmp_stats[i++] = swstats->xgxs_txgxs_err_cnt;
	tmp_stats[i++] = swstats->xgxs_rxgxs_err_cnt;
	tmp_stats[i++] = swstats->rc_err_cnt;
	tmp_stats[i++] = swstats->prc_pcix_err_cnt;
	tmp_stats[i++] = swstats->rpa_err_cnt;
	tmp_stats[i++] = swstats->rda_err_cnt;
	tmp_stats[i++] = swstats->rti_err_cnt;
	tmp_stats[i++] = swstats->mc_err_cnt;
}

static int s2io_ethtool_get_regs_len(struct net_device *dev)
{
	return XENA_REG_SPACE;
}


static int s2io_get_eeprom_len(struct net_device *dev)
{
	return XENA_EEPROM_SPACE;
}

static int s2io_get_sset_count(struct net_device *dev, int sset)
{
	struct s2io_nic *sp = netdev_priv(dev);

	switch (sset) {
	case ETH_SS_TEST:
		return S2IO_TEST_LEN;
	case ETH_SS_STATS:
		switch (sp->device_type) {
		case XFRAME_I_DEVICE:
			return XFRAME_I_STAT_LEN;
		case XFRAME_II_DEVICE:
			return XFRAME_II_STAT_LEN;
		default:
			return 0;
		}
	default:
		return -EOPNOTSUPP;
	}
}

static void s2io_ethtool_get_strings(struct net_device *dev,
				     u32 stringset, u8 *data)
{
	int stat_size = 0;
	struct s2io_nic *sp = netdev_priv(dev);

	switch (stringset) {
	case ETH_SS_TEST:
		memcpy(data, s2io_gstrings, S2IO_STRINGS_LEN);
		break;
	case ETH_SS_STATS:
		stat_size = sizeof(ethtool_xena_stats_keys);
		memcpy(data, &ethtool_xena_stats_keys, stat_size);
		if (sp->device_type == XFRAME_II_DEVICE) {
			memcpy(data + stat_size,
			       &ethtool_enhanced_stats_keys,
			       sizeof(ethtool_enhanced_stats_keys));
			stat_size += sizeof(ethtool_enhanced_stats_keys);
		}

		memcpy(data + stat_size, &ethtool_driver_stats_keys,
		       sizeof(ethtool_driver_stats_keys));
	}
}

static int s2io_set_features(struct net_device *dev, u32 features)
{
	struct s2io_nic *sp = netdev_priv(dev);
<<<<<<< HEAD
	int rc = 0;
	int changed = 0;

	if (ethtool_invalid_flags(dev, data, ETH_FLAG_LRO))
		return -EINVAL;

	if (data & ETH_FLAG_LRO) {
		if (!(dev->features & NETIF_F_LRO)) {
			dev->features |= NETIF_F_LRO;
			changed = 1;
		}
	} else if (dev->features & NETIF_F_LRO) {
		dev->features &= ~NETIF_F_LRO;
		changed = 1;
	}
=======
	u32 changed = (features ^ dev->features) & NETIF_F_LRO;
>>>>>>> d762f438

	if (changed && netif_running(dev)) {
		int rc;

		s2io_stop_all_tx_queue(sp);
		s2io_card_down(sp);
		dev->features = features;
		rc = s2io_card_up(sp);
		if (rc)
			s2io_reset(sp);
		else
			s2io_start_all_tx_queue(sp);

		return rc ? rc : 1;
	}

	return 0;
}

static const struct ethtool_ops netdev_ethtool_ops = {
	.get_settings = s2io_ethtool_gset,
	.set_settings = s2io_ethtool_sset,
	.get_drvinfo = s2io_ethtool_gdrvinfo,
	.get_regs_len = s2io_ethtool_get_regs_len,
	.get_regs = s2io_ethtool_gregs,
	.get_link = ethtool_op_get_link,
	.get_eeprom_len = s2io_get_eeprom_len,
	.get_eeprom = s2io_ethtool_geeprom,
	.set_eeprom = s2io_ethtool_seeprom,
	.get_ringparam = s2io_ethtool_gringparam,
	.get_pauseparam = s2io_ethtool_getpause_data,
	.set_pauseparam = s2io_ethtool_setpause_data,
	.self_test = s2io_ethtool_test,
	.get_strings = s2io_ethtool_get_strings,
	.set_phys_id = s2io_ethtool_set_led,
	.get_ethtool_stats = s2io_get_ethtool_stats,
	.get_sset_count = s2io_get_sset_count,
};

/**
 *  s2io_ioctl - Entry point for the Ioctl
 *  @dev :  Device pointer.
 *  @ifr :  An IOCTL specefic structure, that can contain a pointer to
 *  a proprietary structure used to pass information to the driver.
 *  @cmd :  This is used to distinguish between the different commands that
 *  can be passed to the IOCTL functions.
 *  Description:
 *  Currently there are no special functionality supported in IOCTL, hence
 *  function always return EOPNOTSUPPORTED
 */

static int s2io_ioctl(struct net_device *dev, struct ifreq *rq, int cmd)
{
	return -EOPNOTSUPP;
}

/**
 *  s2io_change_mtu - entry point to change MTU size for the device.
 *   @dev : device pointer.
 *   @new_mtu : the new MTU size for the device.
 *   Description: A driver entry point to change MTU size for the device.
 *   Before changing the MTU the device must be stopped.
 *  Return value:
 *   0 on success and an appropriate (-)ve integer as defined in errno.h
 *   file on failure.
 */

static int s2io_change_mtu(struct net_device *dev, int new_mtu)
{
	struct s2io_nic *sp = netdev_priv(dev);
	int ret = 0;

	if ((new_mtu < MIN_MTU) || (new_mtu > S2IO_JUMBO_SIZE)) {
		DBG_PRINT(ERR_DBG, "%s: MTU size is invalid.\n", dev->name);
		return -EPERM;
	}

	dev->mtu = new_mtu;
	if (netif_running(dev)) {
		s2io_stop_all_tx_queue(sp);
		s2io_card_down(sp);
		ret = s2io_card_up(sp);
		if (ret) {
			DBG_PRINT(ERR_DBG, "%s: Device bring up failed\n",
				  __func__);
			return ret;
		}
		s2io_wake_all_tx_queue(sp);
	} else { /* Device is down */
		struct XENA_dev_config __iomem *bar0 = sp->bar0;
		u64 val64 = new_mtu;

		writeq(vBIT(val64, 2, 14), &bar0->rmac_max_pyld_len);
	}

	return ret;
}

/**
 * s2io_set_link - Set the LInk status
 * @data: long pointer to device private structue
 * Description: Sets the link status for the adapter
 */

static void s2io_set_link(struct work_struct *work)
{
	struct s2io_nic *nic = container_of(work, struct s2io_nic,
					    set_link_task);
	struct net_device *dev = nic->dev;
	struct XENA_dev_config __iomem *bar0 = nic->bar0;
	register u64 val64;
	u16 subid;

	rtnl_lock();

	if (!netif_running(dev))
		goto out_unlock;

	if (test_and_set_bit(__S2IO_STATE_LINK_TASK, &(nic->state))) {
		/* The card is being reset, no point doing anything */
		goto out_unlock;
	}

	subid = nic->pdev->subsystem_device;
	if (s2io_link_fault_indication(nic) == MAC_RMAC_ERR_TIMER) {
		/*
		 * Allow a small delay for the NICs self initiated
		 * cleanup to complete.
		 */
		msleep(100);
	}

	val64 = readq(&bar0->adapter_status);
	if (LINK_IS_UP(val64)) {
		if (!(readq(&bar0->adapter_control) & ADAPTER_CNTL_EN)) {
			if (verify_xena_quiescence(nic)) {
				val64 = readq(&bar0->adapter_control);
				val64 |= ADAPTER_CNTL_EN;
				writeq(val64, &bar0->adapter_control);
				if (CARDS_WITH_FAULTY_LINK_INDICATORS(
					    nic->device_type, subid)) {
					val64 = readq(&bar0->gpio_control);
					val64 |= GPIO_CTRL_GPIO_0;
					writeq(val64, &bar0->gpio_control);
					val64 = readq(&bar0->gpio_control);
				} else {
					val64 |= ADAPTER_LED_ON;
					writeq(val64, &bar0->adapter_control);
				}
				nic->device_enabled_once = true;
			} else {
				DBG_PRINT(ERR_DBG,
					  "%s: Error: device is not Quiescent\n",
					  dev->name);
				s2io_stop_all_tx_queue(nic);
			}
		}
		val64 = readq(&bar0->adapter_control);
		val64 |= ADAPTER_LED_ON;
		writeq(val64, &bar0->adapter_control);
		s2io_link(nic, LINK_UP);
	} else {
		if (CARDS_WITH_FAULTY_LINK_INDICATORS(nic->device_type,
						      subid)) {
			val64 = readq(&bar0->gpio_control);
			val64 &= ~GPIO_CTRL_GPIO_0;
			writeq(val64, &bar0->gpio_control);
			val64 = readq(&bar0->gpio_control);
		}
		/* turn off LED */
		val64 = readq(&bar0->adapter_control);
		val64 = val64 & (~ADAPTER_LED_ON);
		writeq(val64, &bar0->adapter_control);
		s2io_link(nic, LINK_DOWN);
	}
	clear_bit(__S2IO_STATE_LINK_TASK, &(nic->state));

out_unlock:
	rtnl_unlock();
}

static int set_rxd_buffer_pointer(struct s2io_nic *sp, struct RxD_t *rxdp,
				  struct buffAdd *ba,
				  struct sk_buff **skb, u64 *temp0, u64 *temp1,
				  u64 *temp2, int size)
{
	struct net_device *dev = sp->dev;
	struct swStat *stats = &sp->mac_control.stats_info->sw_stat;

	if ((sp->rxd_mode == RXD_MODE_1) && (rxdp->Host_Control == 0)) {
		struct RxD1 *rxdp1 = (struct RxD1 *)rxdp;
		/* allocate skb */
		if (*skb) {
			DBG_PRINT(INFO_DBG, "SKB is not NULL\n");
			/*
			 * As Rx frame are not going to be processed,
			 * using same mapped address for the Rxd
			 * buffer pointer
			 */
			rxdp1->Buffer0_ptr = *temp0;
		} else {
			*skb = dev_alloc_skb(size);
			if (!(*skb)) {
				DBG_PRINT(INFO_DBG,
					  "%s: Out of memory to allocate %s\n",
					  dev->name, "1 buf mode SKBs");
				stats->mem_alloc_fail_cnt++;
				return -ENOMEM ;
			}
			stats->mem_allocated += (*skb)->truesize;
			/* storing the mapped addr in a temp variable
			 * such it will be used for next rxd whose
			 * Host Control is NULL
			 */
			rxdp1->Buffer0_ptr = *temp0 =
				pci_map_single(sp->pdev, (*skb)->data,
					       size - NET_IP_ALIGN,
					       PCI_DMA_FROMDEVICE);
			if (pci_dma_mapping_error(sp->pdev, rxdp1->Buffer0_ptr))
				goto memalloc_failed;
			rxdp->Host_Control = (unsigned long) (*skb);
		}
	} else if ((sp->rxd_mode == RXD_MODE_3B) && (rxdp->Host_Control == 0)) {
		struct RxD3 *rxdp3 = (struct RxD3 *)rxdp;
		/* Two buffer Mode */
		if (*skb) {
			rxdp3->Buffer2_ptr = *temp2;
			rxdp3->Buffer0_ptr = *temp0;
			rxdp3->Buffer1_ptr = *temp1;
		} else {
			*skb = dev_alloc_skb(size);
			if (!(*skb)) {
				DBG_PRINT(INFO_DBG,
					  "%s: Out of memory to allocate %s\n",
					  dev->name,
					  "2 buf mode SKBs");
				stats->mem_alloc_fail_cnt++;
				return -ENOMEM;
			}
			stats->mem_allocated += (*skb)->truesize;
			rxdp3->Buffer2_ptr = *temp2 =
				pci_map_single(sp->pdev, (*skb)->data,
					       dev->mtu + 4,
					       PCI_DMA_FROMDEVICE);
			if (pci_dma_mapping_error(sp->pdev, rxdp3->Buffer2_ptr))
				goto memalloc_failed;
			rxdp3->Buffer0_ptr = *temp0 =
				pci_map_single(sp->pdev, ba->ba_0, BUF0_LEN,
					       PCI_DMA_FROMDEVICE);
			if (pci_dma_mapping_error(sp->pdev,
						  rxdp3->Buffer0_ptr)) {
				pci_unmap_single(sp->pdev,
						 (dma_addr_t)rxdp3->Buffer2_ptr,
						 dev->mtu + 4,
						 PCI_DMA_FROMDEVICE);
				goto memalloc_failed;
			}
			rxdp->Host_Control = (unsigned long) (*skb);

			/* Buffer-1 will be dummy buffer not used */
			rxdp3->Buffer1_ptr = *temp1 =
				pci_map_single(sp->pdev, ba->ba_1, BUF1_LEN,
					       PCI_DMA_FROMDEVICE);
			if (pci_dma_mapping_error(sp->pdev,
						  rxdp3->Buffer1_ptr)) {
				pci_unmap_single(sp->pdev,
						 (dma_addr_t)rxdp3->Buffer0_ptr,
						 BUF0_LEN, PCI_DMA_FROMDEVICE);
				pci_unmap_single(sp->pdev,
						 (dma_addr_t)rxdp3->Buffer2_ptr,
						 dev->mtu + 4,
						 PCI_DMA_FROMDEVICE);
				goto memalloc_failed;
			}
		}
	}
	return 0;

memalloc_failed:
	stats->pci_map_fail_cnt++;
	stats->mem_freed += (*skb)->truesize;
	dev_kfree_skb(*skb);
	return -ENOMEM;
}

static void set_rxd_buffer_size(struct s2io_nic *sp, struct RxD_t *rxdp,
				int size)
{
	struct net_device *dev = sp->dev;
	if (sp->rxd_mode == RXD_MODE_1) {
		rxdp->Control_2 = SET_BUFFER0_SIZE_1(size - NET_IP_ALIGN);
	} else if (sp->rxd_mode == RXD_MODE_3B) {
		rxdp->Control_2 = SET_BUFFER0_SIZE_3(BUF0_LEN);
		rxdp->Control_2 |= SET_BUFFER1_SIZE_3(1);
		rxdp->Control_2 |= SET_BUFFER2_SIZE_3(dev->mtu + 4);
	}
}

static  int rxd_owner_bit_reset(struct s2io_nic *sp)
{
	int i, j, k, blk_cnt = 0, size;
	struct config_param *config = &sp->config;
	struct mac_info *mac_control = &sp->mac_control;
	struct net_device *dev = sp->dev;
	struct RxD_t *rxdp = NULL;
	struct sk_buff *skb = NULL;
	struct buffAdd *ba = NULL;
	u64 temp0_64 = 0, temp1_64 = 0, temp2_64 = 0;

	/* Calculate the size based on ring mode */
	size = dev->mtu + HEADER_ETHERNET_II_802_3_SIZE +
		HEADER_802_2_SIZE + HEADER_SNAP_SIZE;
	if (sp->rxd_mode == RXD_MODE_1)
		size += NET_IP_ALIGN;
	else if (sp->rxd_mode == RXD_MODE_3B)
		size = dev->mtu + ALIGN_SIZE + BUF0_LEN + 4;

	for (i = 0; i < config->rx_ring_num; i++) {
		struct rx_ring_config *rx_cfg = &config->rx_cfg[i];
		struct ring_info *ring = &mac_control->rings[i];

		blk_cnt = rx_cfg->num_rxd / (rxd_count[sp->rxd_mode] + 1);

		for (j = 0; j < blk_cnt; j++) {
			for (k = 0; k < rxd_count[sp->rxd_mode]; k++) {
				rxdp = ring->rx_blocks[j].rxds[k].virt_addr;
				if (sp->rxd_mode == RXD_MODE_3B)
					ba = &ring->ba[j][k];
				if (set_rxd_buffer_pointer(sp, rxdp, ba, &skb,
							   (u64 *)&temp0_64,
							   (u64 *)&temp1_64,
							   (u64 *)&temp2_64,
							   size) == -ENOMEM) {
					return 0;
				}

				set_rxd_buffer_size(sp, rxdp, size);
				wmb();
				/* flip the Ownership bit to Hardware */
				rxdp->Control_1 |= RXD_OWN_XENA;
			}
		}
	}
	return 0;

}

static int s2io_add_isr(struct s2io_nic *sp)
{
	int ret = 0;
	struct net_device *dev = sp->dev;
	int err = 0;

	if (sp->config.intr_type == MSI_X)
		ret = s2io_enable_msi_x(sp);
	if (ret) {
		DBG_PRINT(ERR_DBG, "%s: Defaulting to INTA\n", dev->name);
		sp->config.intr_type = INTA;
	}

	/*
	 * Store the values of the MSIX table in
	 * the struct s2io_nic structure
	 */
	store_xmsi_data(sp);

	/* After proper initialization of H/W, register ISR */
	if (sp->config.intr_type == MSI_X) {
		int i, msix_rx_cnt = 0;

		for (i = 0; i < sp->num_entries; i++) {
			if (sp->s2io_entries[i].in_use == MSIX_FLG) {
				if (sp->s2io_entries[i].type ==
				    MSIX_RING_TYPE) {
					sprintf(sp->desc[i], "%s:MSI-X-%d-RX",
						dev->name, i);
					err = request_irq(sp->entries[i].vector,
							  s2io_msix_ring_handle,
							  0,
							  sp->desc[i],
							  sp->s2io_entries[i].arg);
				} else if (sp->s2io_entries[i].type ==
					   MSIX_ALARM_TYPE) {
					sprintf(sp->desc[i], "%s:MSI-X-%d-TX",
						dev->name, i);
					err = request_irq(sp->entries[i].vector,
							  s2io_msix_fifo_handle,
							  0,
							  sp->desc[i],
							  sp->s2io_entries[i].arg);

				}
				/* if either data or addr is zero print it. */
				if (!(sp->msix_info[i].addr &&
				      sp->msix_info[i].data)) {
					DBG_PRINT(ERR_DBG,
						  "%s @Addr:0x%llx Data:0x%llx\n",
						  sp->desc[i],
						  (unsigned long long)
						  sp->msix_info[i].addr,
						  (unsigned long long)
						  ntohl(sp->msix_info[i].data));
				} else
					msix_rx_cnt++;
				if (err) {
					remove_msix_isr(sp);

					DBG_PRINT(ERR_DBG,
						  "%s:MSI-X-%d registration "
						  "failed\n", dev->name, i);

					DBG_PRINT(ERR_DBG,
						  "%s: Defaulting to INTA\n",
						  dev->name);
					sp->config.intr_type = INTA;
					break;
				}
				sp->s2io_entries[i].in_use =
					MSIX_REGISTERED_SUCCESS;
			}
		}
		if (!err) {
			pr_info("MSI-X-RX %d entries enabled\n", --msix_rx_cnt);
			DBG_PRINT(INFO_DBG,
				  "MSI-X-TX entries enabled through alarm vector\n");
		}
	}
	if (sp->config.intr_type == INTA) {
		err = request_irq((int)sp->pdev->irq, s2io_isr, IRQF_SHARED,
				  sp->name, dev);
		if (err) {
			DBG_PRINT(ERR_DBG, "%s: ISR registration failed\n",
				  dev->name);
			return -1;
		}
	}
	return 0;
}

static void s2io_rem_isr(struct s2io_nic *sp)
{
	if (sp->config.intr_type == MSI_X)
		remove_msix_isr(sp);
	else
		remove_inta_isr(sp);
}

static void do_s2io_card_down(struct s2io_nic *sp, int do_io)
{
	int cnt = 0;
	struct XENA_dev_config __iomem *bar0 = sp->bar0;
	register u64 val64 = 0;
	struct config_param *config;
	config = &sp->config;

	if (!is_s2io_card_up(sp))
		return;

	del_timer_sync(&sp->alarm_timer);
	/* If s2io_set_link task is executing, wait till it completes. */
	while (test_and_set_bit(__S2IO_STATE_LINK_TASK, &(sp->state)))
		msleep(50);
	clear_bit(__S2IO_STATE_CARD_UP, &sp->state);

	/* Disable napi */
	if (sp->config.napi) {
		int off = 0;
		if (config->intr_type ==  MSI_X) {
			for (; off < sp->config.rx_ring_num; off++)
				napi_disable(&sp->mac_control.rings[off].napi);
		}
		else
			napi_disable(&sp->napi);
	}

	/* disable Tx and Rx traffic on the NIC */
	if (do_io)
		stop_nic(sp);

	s2io_rem_isr(sp);

	/* stop the tx queue, indicate link down */
	s2io_link(sp, LINK_DOWN);

	/* Check if the device is Quiescent and then Reset the NIC */
	while (do_io) {
		/* As per the HW requirement we need to replenish the
		 * receive buffer to avoid the ring bump. Since there is
		 * no intention of processing the Rx frame at this pointwe are
		 * just setting the ownership bit of rxd in Each Rx
		 * ring to HW and set the appropriate buffer size
		 * based on the ring mode
		 */
		rxd_owner_bit_reset(sp);

		val64 = readq(&bar0->adapter_status);
		if (verify_xena_quiescence(sp)) {
			if (verify_pcc_quiescent(sp, sp->device_enabled_once))
				break;
		}

		msleep(50);
		cnt++;
		if (cnt == 10) {
			DBG_PRINT(ERR_DBG, "Device not Quiescent - "
				  "adapter status reads 0x%llx\n",
				  (unsigned long long)val64);
			break;
		}
	}
	if (do_io)
		s2io_reset(sp);

	/* Free all Tx buffers */
	free_tx_buffers(sp);

	/* Free all Rx buffers */
	free_rx_buffers(sp);

	clear_bit(__S2IO_STATE_LINK_TASK, &(sp->state));
}

static void s2io_card_down(struct s2io_nic *sp)
{
	do_s2io_card_down(sp, 1);
}

static int s2io_card_up(struct s2io_nic *sp)
{
	int i, ret = 0;
	struct config_param *config;
	struct mac_info *mac_control;
	struct net_device *dev = (struct net_device *)sp->dev;
	u16 interruptible;

	/* Initialize the H/W I/O registers */
	ret = init_nic(sp);
	if (ret != 0) {
		DBG_PRINT(ERR_DBG, "%s: H/W initialization failed\n",
			  dev->name);
		if (ret != -EIO)
			s2io_reset(sp);
		return ret;
	}

	/*
	 * Initializing the Rx buffers. For now we are considering only 1
	 * Rx ring and initializing buffers into 30 Rx blocks
	 */
	config = &sp->config;
	mac_control = &sp->mac_control;

	for (i = 0; i < config->rx_ring_num; i++) {
		struct ring_info *ring = &mac_control->rings[i];

		ring->mtu = dev->mtu;
		ring->lro = !!(dev->features & NETIF_F_LRO);
		ret = fill_rx_buffers(sp, ring, 1);
		if (ret) {
			DBG_PRINT(ERR_DBG, "%s: Out of memory in Open\n",
				  dev->name);
			s2io_reset(sp);
			free_rx_buffers(sp);
			return -ENOMEM;
		}
		DBG_PRINT(INFO_DBG, "Buf in ring:%d is %d:\n", i,
			  ring->rx_bufs_left);
	}

	/* Initialise napi */
	if (config->napi) {
		if (config->intr_type ==  MSI_X) {
			for (i = 0; i < sp->config.rx_ring_num; i++)
				napi_enable(&sp->mac_control.rings[i].napi);
		} else {
			napi_enable(&sp->napi);
		}
	}

	/* Maintain the state prior to the open */
	if (sp->promisc_flg)
		sp->promisc_flg = 0;
	if (sp->m_cast_flg) {
		sp->m_cast_flg = 0;
		sp->all_multi_pos = 0;
	}

	/* Setting its receive mode */
	s2io_set_multicast(dev);

	if (dev->features & NETIF_F_LRO) {
		/* Initialize max aggregatable pkts per session based on MTU */
		sp->lro_max_aggr_per_sess = ((1<<16) - 1) / dev->mtu;
		/* Check if we can use (if specified) user provided value */
		if (lro_max_pkts < sp->lro_max_aggr_per_sess)
			sp->lro_max_aggr_per_sess = lro_max_pkts;
	}

	/* Enable Rx Traffic and interrupts on the NIC */
	if (start_nic(sp)) {
		DBG_PRINT(ERR_DBG, "%s: Starting NIC failed\n", dev->name);
		s2io_reset(sp);
		free_rx_buffers(sp);
		return -ENODEV;
	}

	/* Add interrupt service routine */
	if (s2io_add_isr(sp) != 0) {
		if (sp->config.intr_type == MSI_X)
			s2io_rem_isr(sp);
		s2io_reset(sp);
		free_rx_buffers(sp);
		return -ENODEV;
	}

	S2IO_TIMER_CONF(sp->alarm_timer, s2io_alarm_handle, sp, (HZ/2));

	set_bit(__S2IO_STATE_CARD_UP, &sp->state);

	/*  Enable select interrupts */
	en_dis_err_alarms(sp, ENA_ALL_INTRS, ENABLE_INTRS);
	if (sp->config.intr_type != INTA) {
		interruptible = TX_TRAFFIC_INTR | TX_PIC_INTR;
		en_dis_able_nic_intrs(sp, interruptible, ENABLE_INTRS);
	} else {
		interruptible = TX_TRAFFIC_INTR | RX_TRAFFIC_INTR;
		interruptible |= TX_PIC_INTR;
		en_dis_able_nic_intrs(sp, interruptible, ENABLE_INTRS);
	}

	return 0;
}

/**
 * s2io_restart_nic - Resets the NIC.
 * @data : long pointer to the device private structure
 * Description:
 * This function is scheduled to be run by the s2io_tx_watchdog
 * function after 0.5 secs to reset the NIC. The idea is to reduce
 * the run time of the watch dog routine which is run holding a
 * spin lock.
 */

static void s2io_restart_nic(struct work_struct *work)
{
	struct s2io_nic *sp = container_of(work, struct s2io_nic, rst_timer_task);
	struct net_device *dev = sp->dev;

	rtnl_lock();

	if (!netif_running(dev))
		goto out_unlock;

	s2io_card_down(sp);
	if (s2io_card_up(sp)) {
		DBG_PRINT(ERR_DBG, "%s: Device bring up failed\n", dev->name);
	}
	s2io_wake_all_tx_queue(sp);
	DBG_PRINT(ERR_DBG, "%s: was reset by Tx watchdog timer\n", dev->name);
out_unlock:
	rtnl_unlock();
}

/**
 *  s2io_tx_watchdog - Watchdog for transmit side.
 *  @dev : Pointer to net device structure
 *  Description:
 *  This function is triggered if the Tx Queue is stopped
 *  for a pre-defined amount of time when the Interface is still up.
 *  If the Interface is jammed in such a situation, the hardware is
 *  reset (by s2io_close) and restarted again (by s2io_open) to
 *  overcome any problem that might have been caused in the hardware.
 *  Return value:
 *  void
 */

static void s2io_tx_watchdog(struct net_device *dev)
{
	struct s2io_nic *sp = netdev_priv(dev);
	struct swStat *swstats = &sp->mac_control.stats_info->sw_stat;

	if (netif_carrier_ok(dev)) {
		swstats->watchdog_timer_cnt++;
		schedule_work(&sp->rst_timer_task);
		swstats->soft_reset_cnt++;
	}
}

/**
 *   rx_osm_handler - To perform some OS related operations on SKB.
 *   @sp: private member of the device structure,pointer to s2io_nic structure.
 *   @skb : the socket buffer pointer.
 *   @len : length of the packet
 *   @cksum : FCS checksum of the frame.
 *   @ring_no : the ring from which this RxD was extracted.
 *   Description:
 *   This function is called by the Rx interrupt serivce routine to perform
 *   some OS related operations on the SKB before passing it to the upper
 *   layers. It mainly checks if the checksum is OK, if so adds it to the
 *   SKBs cksum variable, increments the Rx packet count and passes the SKB
 *   to the upper layer. If the checksum is wrong, it increments the Rx
 *   packet error count, frees the SKB and returns error.
 *   Return value:
 *   SUCCESS on success and -1 on failure.
 */
static int rx_osm_handler(struct ring_info *ring_data, struct RxD_t * rxdp)
{
	struct s2io_nic *sp = ring_data->nic;
	struct net_device *dev = (struct net_device *)ring_data->dev;
	struct sk_buff *skb = (struct sk_buff *)
		((unsigned long)rxdp->Host_Control);
	int ring_no = ring_data->ring_no;
	u16 l3_csum, l4_csum;
	unsigned long long err = rxdp->Control_1 & RXD_T_CODE;
	struct lro *uninitialized_var(lro);
	u8 err_mask;
	struct swStat *swstats = &sp->mac_control.stats_info->sw_stat;

	skb->dev = dev;

	if (err) {
		/* Check for parity error */
		if (err & 0x1)
			swstats->parity_err_cnt++;

		err_mask = err >> 48;
		switch (err_mask) {
		case 1:
			swstats->rx_parity_err_cnt++;
			break;

		case 2:
			swstats->rx_abort_cnt++;
			break;

		case 3:
			swstats->rx_parity_abort_cnt++;
			break;

		case 4:
			swstats->rx_rda_fail_cnt++;
			break;

		case 5:
			swstats->rx_unkn_prot_cnt++;
			break;

		case 6:
			swstats->rx_fcs_err_cnt++;
			break;

		case 7:
			swstats->rx_buf_size_err_cnt++;
			break;

		case 8:
			swstats->rx_rxd_corrupt_cnt++;
			break;

		case 15:
			swstats->rx_unkn_err_cnt++;
			break;
		}
		/*
		 * Drop the packet if bad transfer code. Exception being
		 * 0x5, which could be due to unsupported IPv6 extension header.
		 * In this case, we let stack handle the packet.
		 * Note that in this case, since checksum will be incorrect,
		 * stack will validate the same.
		 */
		if (err_mask != 0x5) {
			DBG_PRINT(ERR_DBG, "%s: Rx error Value: 0x%x\n",
				  dev->name, err_mask);
			dev->stats.rx_crc_errors++;
			swstats->mem_freed
				+= skb->truesize;
			dev_kfree_skb(skb);
			ring_data->rx_bufs_left -= 1;
			rxdp->Host_Control = 0;
			return 0;
		}
	}

	rxdp->Host_Control = 0;
	if (sp->rxd_mode == RXD_MODE_1) {
		int len = RXD_GET_BUFFER0_SIZE_1(rxdp->Control_2);

		skb_put(skb, len);
	} else if (sp->rxd_mode == RXD_MODE_3B) {
		int get_block = ring_data->rx_curr_get_info.block_index;
		int get_off = ring_data->rx_curr_get_info.offset;
		int buf0_len = RXD_GET_BUFFER0_SIZE_3(rxdp->Control_2);
		int buf2_len = RXD_GET_BUFFER2_SIZE_3(rxdp->Control_2);
		unsigned char *buff = skb_push(skb, buf0_len);

		struct buffAdd *ba = &ring_data->ba[get_block][get_off];
		memcpy(buff, ba->ba_0, buf0_len);
		skb_put(skb, buf2_len);
	}

	if ((rxdp->Control_1 & TCP_OR_UDP_FRAME) &&
	    ((!ring_data->lro) ||
	     (ring_data->lro && (!(rxdp->Control_1 & RXD_FRAME_IP_FRAG)))) &&
	    (dev->features & NETIF_F_RXCSUM)) {
		l3_csum = RXD_GET_L3_CKSUM(rxdp->Control_1);
		l4_csum = RXD_GET_L4_CKSUM(rxdp->Control_1);
		if ((l3_csum == L3_CKSUM_OK) && (l4_csum == L4_CKSUM_OK)) {
			/*
			 * NIC verifies if the Checksum of the received
			 * frame is Ok or not and accordingly returns
			 * a flag in the RxD.
			 */
			skb->ip_summed = CHECKSUM_UNNECESSARY;
			if (ring_data->lro) {
				u32 tcp_len = 0;
				u8 *tcp;
				int ret = 0;

				ret = s2io_club_tcp_session(ring_data,
							    skb->data, &tcp,
							    &tcp_len, &lro,
							    rxdp, sp);
				switch (ret) {
				case 3: /* Begin anew */
					lro->parent = skb;
					goto aggregate;
				case 1: /* Aggregate */
					lro_append_pkt(sp, lro, skb, tcp_len);
					goto aggregate;
				case 4: /* Flush session */
					lro_append_pkt(sp, lro, skb, tcp_len);
					queue_rx_frame(lro->parent,
						       lro->vlan_tag);
					clear_lro_session(lro);
					swstats->flush_max_pkts++;
					goto aggregate;
				case 2: /* Flush both */
					lro->parent->data_len = lro->frags_len;
					swstats->sending_both++;
					queue_rx_frame(lro->parent,
						       lro->vlan_tag);
					clear_lro_session(lro);
					goto send_up;
				case 0: /* sessions exceeded */
				case -1: /* non-TCP or not L2 aggregatable */
				case 5: /*
					 * First pkt in session not
					 * L3/L4 aggregatable
					 */
					break;
				default:
					DBG_PRINT(ERR_DBG,
						  "%s: Samadhana!!\n",
						  __func__);
					BUG();
				}
			}
		} else {
			/*
			 * Packet with erroneous checksum, let the
			 * upper layers deal with it.
			 */
			skb_checksum_none_assert(skb);
		}
	} else
		skb_checksum_none_assert(skb);

	swstats->mem_freed += skb->truesize;
send_up:
	skb_record_rx_queue(skb, ring_no);
	queue_rx_frame(skb, RXD_GET_VLAN_TAG(rxdp->Control_2));
aggregate:
	sp->mac_control.rings[ring_no].rx_bufs_left -= 1;
	return SUCCESS;
}

/**
 *  s2io_link - stops/starts the Tx queue.
 *  @sp : private member of the device structure, which is a pointer to the
 *  s2io_nic structure.
 *  @link : inidicates whether link is UP/DOWN.
 *  Description:
 *  This function stops/starts the Tx queue depending on whether the link
 *  status of the NIC is is down or up. This is called by the Alarm
 *  interrupt handler whenever a link change interrupt comes up.
 *  Return value:
 *  void.
 */

static void s2io_link(struct s2io_nic *sp, int link)
{
	struct net_device *dev = (struct net_device *)sp->dev;
	struct swStat *swstats = &sp->mac_control.stats_info->sw_stat;

	if (link != sp->last_link_state) {
		init_tti(sp, link);
		if (link == LINK_DOWN) {
			DBG_PRINT(ERR_DBG, "%s: Link down\n", dev->name);
			s2io_stop_all_tx_queue(sp);
			netif_carrier_off(dev);
			if (swstats->link_up_cnt)
				swstats->link_up_time =
					jiffies - sp->start_time;
			swstats->link_down_cnt++;
		} else {
			DBG_PRINT(ERR_DBG, "%s: Link Up\n", dev->name);
			if (swstats->link_down_cnt)
				swstats->link_down_time =
					jiffies - sp->start_time;
			swstats->link_up_cnt++;
			netif_carrier_on(dev);
			s2io_wake_all_tx_queue(sp);
		}
	}
	sp->last_link_state = link;
	sp->start_time = jiffies;
}

/**
 *  s2io_init_pci -Initialization of PCI and PCI-X configuration registers .
 *  @sp : private member of the device structure, which is a pointer to the
 *  s2io_nic structure.
 *  Description:
 *  This function initializes a few of the PCI and PCI-X configuration registers
 *  with recommended values.
 *  Return value:
 *  void
 */

static void s2io_init_pci(struct s2io_nic *sp)
{
	u16 pci_cmd = 0, pcix_cmd = 0;

	/* Enable Data Parity Error Recovery in PCI-X command register. */
	pci_read_config_word(sp->pdev, PCIX_COMMAND_REGISTER,
			     &(pcix_cmd));
	pci_write_config_word(sp->pdev, PCIX_COMMAND_REGISTER,
			      (pcix_cmd | 1));
	pci_read_config_word(sp->pdev, PCIX_COMMAND_REGISTER,
			     &(pcix_cmd));

	/* Set the PErr Response bit in PCI command register. */
	pci_read_config_word(sp->pdev, PCI_COMMAND, &pci_cmd);
	pci_write_config_word(sp->pdev, PCI_COMMAND,
			      (pci_cmd | PCI_COMMAND_PARITY));
	pci_read_config_word(sp->pdev, PCI_COMMAND, &pci_cmd);
}

static int s2io_verify_parm(struct pci_dev *pdev, u8 *dev_intr_type,
			    u8 *dev_multiq)
{
	int i;

	if ((tx_fifo_num > MAX_TX_FIFOS) || (tx_fifo_num < 1)) {
		DBG_PRINT(ERR_DBG, "Requested number of tx fifos "
			  "(%d) not supported\n", tx_fifo_num);

		if (tx_fifo_num < 1)
			tx_fifo_num = 1;
		else
			tx_fifo_num = MAX_TX_FIFOS;

		DBG_PRINT(ERR_DBG, "Default to %d tx fifos\n", tx_fifo_num);
	}

	if (multiq)
		*dev_multiq = multiq;

	if (tx_steering_type && (1 == tx_fifo_num)) {
		if (tx_steering_type != TX_DEFAULT_STEERING)
			DBG_PRINT(ERR_DBG,
				  "Tx steering is not supported with "
				  "one fifo. Disabling Tx steering.\n");
		tx_steering_type = NO_STEERING;
	}

	if ((tx_steering_type < NO_STEERING) ||
	    (tx_steering_type > TX_DEFAULT_STEERING)) {
		DBG_PRINT(ERR_DBG,
			  "Requested transmit steering not supported\n");
		DBG_PRINT(ERR_DBG, "Disabling transmit steering\n");
		tx_steering_type = NO_STEERING;
	}

	if (rx_ring_num > MAX_RX_RINGS) {
		DBG_PRINT(ERR_DBG,
			  "Requested number of rx rings not supported\n");
		DBG_PRINT(ERR_DBG, "Default to %d rx rings\n",
			  MAX_RX_RINGS);
		rx_ring_num = MAX_RX_RINGS;
	}

	if ((*dev_intr_type != INTA) && (*dev_intr_type != MSI_X)) {
		DBG_PRINT(ERR_DBG, "Wrong intr_type requested. "
			  "Defaulting to INTA\n");
		*dev_intr_type = INTA;
	}

	if ((*dev_intr_type == MSI_X) &&
	    ((pdev->device != PCI_DEVICE_ID_HERC_WIN) &&
	     (pdev->device != PCI_DEVICE_ID_HERC_UNI))) {
		DBG_PRINT(ERR_DBG, "Xframe I does not support MSI_X. "
			  "Defaulting to INTA\n");
		*dev_intr_type = INTA;
	}

	if ((rx_ring_mode != 1) && (rx_ring_mode != 2)) {
		DBG_PRINT(ERR_DBG, "Requested ring mode not supported\n");
		DBG_PRINT(ERR_DBG, "Defaulting to 1-buffer mode\n");
		rx_ring_mode = 1;
	}

	for (i = 0; i < MAX_RX_RINGS; i++)
		if (rx_ring_sz[i] > MAX_RX_BLOCKS_PER_RING) {
			DBG_PRINT(ERR_DBG, "Requested rx ring size not "
				  "supported\nDefaulting to %d\n",
				  MAX_RX_BLOCKS_PER_RING);
			rx_ring_sz[i] = MAX_RX_BLOCKS_PER_RING;
		}

	return SUCCESS;
}

/**
 * rts_ds_steer - Receive traffic steering based on IPv4 or IPv6 TOS
 * or Traffic class respectively.
 * @nic: device private variable
 * Description: The function configures the receive steering to
 * desired receive ring.
 * Return Value:  SUCCESS on success and
 * '-1' on failure (endian settings incorrect).
 */
static int rts_ds_steer(struct s2io_nic *nic, u8 ds_codepoint, u8 ring)
{
	struct XENA_dev_config __iomem *bar0 = nic->bar0;
	register u64 val64 = 0;

	if (ds_codepoint > 63)
		return FAILURE;

	val64 = RTS_DS_MEM_DATA(ring);
	writeq(val64, &bar0->rts_ds_mem_data);

	val64 = RTS_DS_MEM_CTRL_WE |
		RTS_DS_MEM_CTRL_STROBE_NEW_CMD |
		RTS_DS_MEM_CTRL_OFFSET(ds_codepoint);

	writeq(val64, &bar0->rts_ds_mem_ctrl);

	return wait_for_cmd_complete(&bar0->rts_ds_mem_ctrl,
				     RTS_DS_MEM_CTRL_STROBE_CMD_BEING_EXECUTED,
				     S2IO_BIT_RESET);
}

static const struct net_device_ops s2io_netdev_ops = {
	.ndo_open	        = s2io_open,
	.ndo_stop	        = s2io_close,
	.ndo_get_stats	        = s2io_get_stats,
	.ndo_start_xmit    	= s2io_xmit,
	.ndo_validate_addr	= eth_validate_addr,
	.ndo_set_multicast_list = s2io_set_multicast,
	.ndo_do_ioctl	   	= s2io_ioctl,
	.ndo_set_mac_address    = s2io_set_mac_addr,
	.ndo_change_mtu	   	= s2io_change_mtu,
	.ndo_set_features	= s2io_set_features,
	.ndo_vlan_rx_register   = s2io_vlan_rx_register,
	.ndo_vlan_rx_kill_vid   = s2io_vlan_rx_kill_vid,
	.ndo_tx_timeout	   	= s2io_tx_watchdog,
#ifdef CONFIG_NET_POLL_CONTROLLER
	.ndo_poll_controller    = s2io_netpoll,
#endif
};

/**
 *  s2io_init_nic - Initialization of the adapter .
 *  @pdev : structure containing the PCI related information of the device.
 *  @pre: List of PCI devices supported by the driver listed in s2io_tbl.
 *  Description:
 *  The function initializes an adapter identified by the pci_dec structure.
 *  All OS related initialization including memory and device structure and
 *  initlaization of the device private variable is done. Also the swapper
 *  control register is initialized to enable read and write into the I/O
 *  registers of the device.
 *  Return value:
 *  returns 0 on success and negative on failure.
 */

static int __devinit
s2io_init_nic(struct pci_dev *pdev, const struct pci_device_id *pre)
{
	struct s2io_nic *sp;
	struct net_device *dev;
	int i, j, ret;
	int dma_flag = false;
	u32 mac_up, mac_down;
	u64 val64 = 0, tmp64 = 0;
	struct XENA_dev_config __iomem *bar0 = NULL;
	u16 subid;
	struct config_param *config;
	struct mac_info *mac_control;
	int mode;
	u8 dev_intr_type = intr_type;
	u8 dev_multiq = 0;

	ret = s2io_verify_parm(pdev, &dev_intr_type, &dev_multiq);
	if (ret)
		return ret;

	ret = pci_enable_device(pdev);
	if (ret) {
		DBG_PRINT(ERR_DBG,
			  "%s: pci_enable_device failed\n", __func__);
		return ret;
	}

	if (!pci_set_dma_mask(pdev, DMA_BIT_MASK(64))) {
		DBG_PRINT(INIT_DBG, "%s: Using 64bit DMA\n", __func__);
		dma_flag = true;
		if (pci_set_consistent_dma_mask(pdev, DMA_BIT_MASK(64))) {
			DBG_PRINT(ERR_DBG,
				  "Unable to obtain 64bit DMA "
				  "for consistent allocations\n");
			pci_disable_device(pdev);
			return -ENOMEM;
		}
	} else if (!pci_set_dma_mask(pdev, DMA_BIT_MASK(32))) {
		DBG_PRINT(INIT_DBG, "%s: Using 32bit DMA\n", __func__);
	} else {
		pci_disable_device(pdev);
		return -ENOMEM;
	}
	ret = pci_request_regions(pdev, s2io_driver_name);
	if (ret) {
		DBG_PRINT(ERR_DBG, "%s: Request Regions failed - %x\n",
			  __func__, ret);
		pci_disable_device(pdev);
		return -ENODEV;
	}
	if (dev_multiq)
		dev = alloc_etherdev_mq(sizeof(struct s2io_nic), tx_fifo_num);
	else
		dev = alloc_etherdev(sizeof(struct s2io_nic));
	if (dev == NULL) {
		DBG_PRINT(ERR_DBG, "Device allocation failed\n");
		pci_disable_device(pdev);
		pci_release_regions(pdev);
		return -ENODEV;
	}

	pci_set_master(pdev);
	pci_set_drvdata(pdev, dev);
	SET_NETDEV_DEV(dev, &pdev->dev);

	/*  Private member variable initialized to s2io NIC structure */
	sp = netdev_priv(dev);
	sp->dev = dev;
	sp->pdev = pdev;
	sp->high_dma_flag = dma_flag;
	sp->device_enabled_once = false;
	if (rx_ring_mode == 1)
		sp->rxd_mode = RXD_MODE_1;
	if (rx_ring_mode == 2)
		sp->rxd_mode = RXD_MODE_3B;

	sp->config.intr_type = dev_intr_type;

	if ((pdev->device == PCI_DEVICE_ID_HERC_WIN) ||
	    (pdev->device == PCI_DEVICE_ID_HERC_UNI))
		sp->device_type = XFRAME_II_DEVICE;
	else
		sp->device_type = XFRAME_I_DEVICE;


	/* Initialize some PCI/PCI-X fields of the NIC. */
	s2io_init_pci(sp);

	/*
	 * Setting the device configuration parameters.
	 * Most of these parameters can be specified by the user during
	 * module insertion as they are module loadable parameters. If
	 * these parameters are not not specified during load time, they
	 * are initialized with default values.
	 */
	config = &sp->config;
	mac_control = &sp->mac_control;

	config->napi = napi;
	config->tx_steering_type = tx_steering_type;

	/* Tx side parameters. */
	if (config->tx_steering_type == TX_PRIORITY_STEERING)
		config->tx_fifo_num = MAX_TX_FIFOS;
	else
		config->tx_fifo_num = tx_fifo_num;

	/* Initialize the fifos used for tx steering */
	if (config->tx_fifo_num < 5) {
		if (config->tx_fifo_num  == 1)
			sp->total_tcp_fifos = 1;
		else
			sp->total_tcp_fifos = config->tx_fifo_num - 1;
		sp->udp_fifo_idx = config->tx_fifo_num - 1;
		sp->total_udp_fifos = 1;
		sp->other_fifo_idx = sp->total_tcp_fifos - 1;
	} else {
		sp->total_tcp_fifos = (tx_fifo_num - FIFO_UDP_MAX_NUM -
				       FIFO_OTHER_MAX_NUM);
		sp->udp_fifo_idx = sp->total_tcp_fifos;
		sp->total_udp_fifos = FIFO_UDP_MAX_NUM;
		sp->other_fifo_idx = sp->udp_fifo_idx + FIFO_UDP_MAX_NUM;
	}

	config->multiq = dev_multiq;
	for (i = 0; i < config->tx_fifo_num; i++) {
		struct tx_fifo_config *tx_cfg = &config->tx_cfg[i];

		tx_cfg->fifo_len = tx_fifo_len[i];
		tx_cfg->fifo_priority = i;
	}

	/* mapping the QoS priority to the configured fifos */
	for (i = 0; i < MAX_TX_FIFOS; i++)
		config->fifo_mapping[i] = fifo_map[config->tx_fifo_num - 1][i];

	/* map the hashing selector table to the configured fifos */
	for (i = 0; i < config->tx_fifo_num; i++)
		sp->fifo_selector[i] = fifo_selector[i];


	config->tx_intr_type = TXD_INT_TYPE_UTILZ;
	for (i = 0; i < config->tx_fifo_num; i++) {
		struct tx_fifo_config *tx_cfg = &config->tx_cfg[i];

		tx_cfg->f_no_snoop = (NO_SNOOP_TXD | NO_SNOOP_TXD_BUFFER);
		if (tx_cfg->fifo_len < 65) {
			config->tx_intr_type = TXD_INT_TYPE_PER_LIST;
			break;
		}
	}
	/* + 2 because one Txd for skb->data and one Txd for UFO */
	config->max_txds = MAX_SKB_FRAGS + 2;

	/* Rx side parameters. */
	config->rx_ring_num = rx_ring_num;
	for (i = 0; i < config->rx_ring_num; i++) {
		struct rx_ring_config *rx_cfg = &config->rx_cfg[i];
		struct ring_info *ring = &mac_control->rings[i];

		rx_cfg->num_rxd = rx_ring_sz[i] * (rxd_count[sp->rxd_mode] + 1);
		rx_cfg->ring_priority = i;
		ring->rx_bufs_left = 0;
		ring->rxd_mode = sp->rxd_mode;
		ring->rxd_count = rxd_count[sp->rxd_mode];
		ring->pdev = sp->pdev;
		ring->dev = sp->dev;
	}

	for (i = 0; i < rx_ring_num; i++) {
		struct rx_ring_config *rx_cfg = &config->rx_cfg[i];

		rx_cfg->ring_org = RING_ORG_BUFF1;
		rx_cfg->f_no_snoop = (NO_SNOOP_RXD | NO_SNOOP_RXD_BUFFER);
	}

	/*  Setting Mac Control parameters */
	mac_control->rmac_pause_time = rmac_pause_time;
	mac_control->mc_pause_threshold_q0q3 = mc_pause_threshold_q0q3;
	mac_control->mc_pause_threshold_q4q7 = mc_pause_threshold_q4q7;


	/*  initialize the shared memory used by the NIC and the host */
	if (init_shared_mem(sp)) {
		DBG_PRINT(ERR_DBG, "%s: Memory allocation failed\n", dev->name);
		ret = -ENOMEM;
		goto mem_alloc_failed;
	}

	sp->bar0 = pci_ioremap_bar(pdev, 0);
	if (!sp->bar0) {
		DBG_PRINT(ERR_DBG, "%s: Neterion: cannot remap io mem1\n",
			  dev->name);
		ret = -ENOMEM;
		goto bar0_remap_failed;
	}

	sp->bar1 = pci_ioremap_bar(pdev, 2);
	if (!sp->bar1) {
		DBG_PRINT(ERR_DBG, "%s: Neterion: cannot remap io mem2\n",
			  dev->name);
		ret = -ENOMEM;
		goto bar1_remap_failed;
	}

	dev->irq = pdev->irq;
	dev->base_addr = (unsigned long)sp->bar0;

	/* Initializing the BAR1 address as the start of the FIFO pointer. */
	for (j = 0; j < MAX_TX_FIFOS; j++) {
		mac_control->tx_FIFO_start[j] =
			(struct TxFIFO_element __iomem *)
			(sp->bar1 + (j * 0x00020000));
	}

	/*  Driver entry points */
	dev->netdev_ops = &s2io_netdev_ops;
	SET_ETHTOOL_OPS(dev, &netdev_ethtool_ops);
	dev->hw_features = NETIF_F_SG | NETIF_F_IP_CSUM |
		NETIF_F_TSO | NETIF_F_TSO6 |
		NETIF_F_RXCSUM | NETIF_F_LRO;
	dev->features |= dev->hw_features |
		NETIF_F_HW_VLAN_TX | NETIF_F_HW_VLAN_RX;
	if (sp->device_type & XFRAME_II_DEVICE) {
		dev->hw_features |= NETIF_F_UFO;
		if (ufo)
			dev->features |= NETIF_F_UFO;
	}
	if (sp->high_dma_flag == true)
		dev->features |= NETIF_F_HIGHDMA;
	dev->watchdog_timeo = WATCH_DOG_TIMEOUT;
	INIT_WORK(&sp->rst_timer_task, s2io_restart_nic);
	INIT_WORK(&sp->set_link_task, s2io_set_link);

	pci_save_state(sp->pdev);

	/* Setting swapper control on the NIC, for proper reset operation */
	if (s2io_set_swapper(sp)) {
		DBG_PRINT(ERR_DBG, "%s: swapper settings are wrong\n",
			  dev->name);
		ret = -EAGAIN;
		goto set_swap_failed;
	}

	/* Verify if the Herc works on the slot its placed into */
	if (sp->device_type & XFRAME_II_DEVICE) {
		mode = s2io_verify_pci_mode(sp);
		if (mode < 0) {
			DBG_PRINT(ERR_DBG, "%s: Unsupported PCI bus mode\n",
				  __func__);
			ret = -EBADSLT;
			goto set_swap_failed;
		}
	}

	if (sp->config.intr_type == MSI_X) {
		sp->num_entries = config->rx_ring_num + 1;
		ret = s2io_enable_msi_x(sp);

		if (!ret) {
			ret = s2io_test_msi(sp);
			/* rollback MSI-X, will re-enable during add_isr() */
			remove_msix_isr(sp);
		}
		if (ret) {

			DBG_PRINT(ERR_DBG,
				  "MSI-X requested but failed to enable\n");
			sp->config.intr_type = INTA;
		}
	}

	if (config->intr_type ==  MSI_X) {
		for (i = 0; i < config->rx_ring_num ; i++) {
			struct ring_info *ring = &mac_control->rings[i];

			netif_napi_add(dev, &ring->napi, s2io_poll_msix, 64);
		}
	} else {
		netif_napi_add(dev, &sp->napi, s2io_poll_inta, 64);
	}

	/* Not needed for Herc */
	if (sp->device_type & XFRAME_I_DEVICE) {
		/*
		 * Fix for all "FFs" MAC address problems observed on
		 * Alpha platforms
		 */
		fix_mac_address(sp);
		s2io_reset(sp);
	}

	/*
	 * MAC address initialization.
	 * For now only one mac address will be read and used.
	 */
	bar0 = sp->bar0;
	val64 = RMAC_ADDR_CMD_MEM_RD | RMAC_ADDR_CMD_MEM_STROBE_NEW_CMD |
		RMAC_ADDR_CMD_MEM_OFFSET(0 + S2IO_MAC_ADDR_START_OFFSET);
	writeq(val64, &bar0->rmac_addr_cmd_mem);
	wait_for_cmd_complete(&bar0->rmac_addr_cmd_mem,
			      RMAC_ADDR_CMD_MEM_STROBE_CMD_EXECUTING,
			      S2IO_BIT_RESET);
	tmp64 = readq(&bar0->rmac_addr_data0_mem);
	mac_down = (u32)tmp64;
	mac_up = (u32) (tmp64 >> 32);

	sp->def_mac_addr[0].mac_addr[3] = (u8) (mac_up);
	sp->def_mac_addr[0].mac_addr[2] = (u8) (mac_up >> 8);
	sp->def_mac_addr[0].mac_addr[1] = (u8) (mac_up >> 16);
	sp->def_mac_addr[0].mac_addr[0] = (u8) (mac_up >> 24);
	sp->def_mac_addr[0].mac_addr[5] = (u8) (mac_down >> 16);
	sp->def_mac_addr[0].mac_addr[4] = (u8) (mac_down >> 24);

	/*  Set the factory defined MAC address initially   */
	dev->addr_len = ETH_ALEN;
	memcpy(dev->dev_addr, sp->def_mac_addr, ETH_ALEN);
	memcpy(dev->perm_addr, dev->dev_addr, ETH_ALEN);

	/* initialize number of multicast & unicast MAC entries variables */
	if (sp->device_type == XFRAME_I_DEVICE) {
		config->max_mc_addr = S2IO_XENA_MAX_MC_ADDRESSES;
		config->max_mac_addr = S2IO_XENA_MAX_MAC_ADDRESSES;
		config->mc_start_offset = S2IO_XENA_MC_ADDR_START_OFFSET;
	} else if (sp->device_type == XFRAME_II_DEVICE) {
		config->max_mc_addr = S2IO_HERC_MAX_MC_ADDRESSES;
		config->max_mac_addr = S2IO_HERC_MAX_MAC_ADDRESSES;
		config->mc_start_offset = S2IO_HERC_MC_ADDR_START_OFFSET;
	}

	/* store mac addresses from CAM to s2io_nic structure */
	do_s2io_store_unicast_mc(sp);

	/* Configure MSIX vector for number of rings configured plus one */
	if ((sp->device_type == XFRAME_II_DEVICE) &&
	    (config->intr_type == MSI_X))
		sp->num_entries = config->rx_ring_num + 1;

	/* Store the values of the MSIX table in the s2io_nic structure */
	store_xmsi_data(sp);
	/* reset Nic and bring it to known state */
	s2io_reset(sp);

	/*
	 * Initialize link state flags
	 * and the card state parameter
	 */
	sp->state = 0;

	/* Initialize spinlocks */
	for (i = 0; i < sp->config.tx_fifo_num; i++) {
		struct fifo_info *fifo = &mac_control->fifos[i];

		spin_lock_init(&fifo->tx_lock);
	}

	/*
	 * SXE-002: Configure link and activity LED to init state
	 * on driver load.
	 */
	subid = sp->pdev->subsystem_device;
	if ((subid & 0xFF) >= 0x07) {
		val64 = readq(&bar0->gpio_control);
		val64 |= 0x0000800000000000ULL;
		writeq(val64, &bar0->gpio_control);
		val64 = 0x0411040400000000ULL;
		writeq(val64, (void __iomem *)bar0 + 0x2700);
		val64 = readq(&bar0->gpio_control);
	}

	sp->rx_csum = 1;	/* Rx chksum verify enabled by default */

	if (register_netdev(dev)) {
		DBG_PRINT(ERR_DBG, "Device registration failed\n");
		ret = -ENODEV;
		goto register_failed;
	}
	s2io_vpd_read(sp);
	DBG_PRINT(ERR_DBG, "Copyright(c) 2002-2010 Exar Corp.\n");
	DBG_PRINT(ERR_DBG, "%s: Neterion %s (rev %d)\n", dev->name,
		  sp->product_name, pdev->revision);
	DBG_PRINT(ERR_DBG, "%s: Driver version %s\n", dev->name,
		  s2io_driver_version);
	DBG_PRINT(ERR_DBG, "%s: MAC Address: %pM\n", dev->name, dev->dev_addr);
	DBG_PRINT(ERR_DBG, "Serial number: %s\n", sp->serial_num);
	if (sp->device_type & XFRAME_II_DEVICE) {
		mode = s2io_print_pci_mode(sp);
		if (mode < 0) {
			ret = -EBADSLT;
			unregister_netdev(dev);
			goto set_swap_failed;
		}
	}
	switch (sp->rxd_mode) {
	case RXD_MODE_1:
		DBG_PRINT(ERR_DBG, "%s: 1-Buffer receive mode enabled\n",
			  dev->name);
		break;
	case RXD_MODE_3B:
		DBG_PRINT(ERR_DBG, "%s: 2-Buffer receive mode enabled\n",
			  dev->name);
		break;
	}

	switch (sp->config.napi) {
	case 0:
		DBG_PRINT(ERR_DBG, "%s: NAPI disabled\n", dev->name);
		break;
	case 1:
		DBG_PRINT(ERR_DBG, "%s: NAPI enabled\n", dev->name);
		break;
	}

	DBG_PRINT(ERR_DBG, "%s: Using %d Tx fifo(s)\n", dev->name,
		  sp->config.tx_fifo_num);

	DBG_PRINT(ERR_DBG, "%s: Using %d Rx ring(s)\n", dev->name,
		  sp->config.rx_ring_num);

	switch (sp->config.intr_type) {
	case INTA:
		DBG_PRINT(ERR_DBG, "%s: Interrupt type INTA\n", dev->name);
		break;
	case MSI_X:
		DBG_PRINT(ERR_DBG, "%s: Interrupt type MSI-X\n", dev->name);
		break;
	}
	if (sp->config.multiq) {
		for (i = 0; i < sp->config.tx_fifo_num; i++) {
			struct fifo_info *fifo = &mac_control->fifos[i];

			fifo->multiq = config->multiq;
		}
		DBG_PRINT(ERR_DBG, "%s: Multiqueue support enabled\n",
			  dev->name);
	} else
		DBG_PRINT(ERR_DBG, "%s: Multiqueue support disabled\n",
			  dev->name);

	switch (sp->config.tx_steering_type) {
	case NO_STEERING:
		DBG_PRINT(ERR_DBG, "%s: No steering enabled for transmit\n",
			  dev->name);
		break;
	case TX_PRIORITY_STEERING:
		DBG_PRINT(ERR_DBG,
			  "%s: Priority steering enabled for transmit\n",
			  dev->name);
		break;
	case TX_DEFAULT_STEERING:
		DBG_PRINT(ERR_DBG,
			  "%s: Default steering enabled for transmit\n",
			  dev->name);
	}

	DBG_PRINT(ERR_DBG, "%s: Large receive offload enabled\n",
		  dev->name);
	if (ufo)
		DBG_PRINT(ERR_DBG,
			  "%s: UDP Fragmentation Offload(UFO) enabled\n",
			  dev->name);
	/* Initialize device name */
	sprintf(sp->name, "%s Neterion %s", dev->name, sp->product_name);

	if (vlan_tag_strip)
		sp->vlan_strip_flag = 1;
	else
		sp->vlan_strip_flag = 0;

	/*
	 * Make Link state as off at this point, when the Link change
	 * interrupt comes the state will be automatically changed to
	 * the right state.
	 */
	netif_carrier_off(dev);

	return 0;

register_failed:
set_swap_failed:
	iounmap(sp->bar1);
bar1_remap_failed:
	iounmap(sp->bar0);
bar0_remap_failed:
mem_alloc_failed:
	free_shared_mem(sp);
	pci_disable_device(pdev);
	pci_release_regions(pdev);
	pci_set_drvdata(pdev, NULL);
	free_netdev(dev);

	return ret;
}

/**
 * s2io_rem_nic - Free the PCI device
 * @pdev: structure containing the PCI related information of the device.
 * Description: This function is called by the Pci subsystem to release a
 * PCI device and free up all resource held up by the device. This could
 * be in response to a Hot plug event or when the driver is to be removed
 * from memory.
 */

static void __devexit s2io_rem_nic(struct pci_dev *pdev)
{
	struct net_device *dev = pci_get_drvdata(pdev);
	struct s2io_nic *sp;

	if (dev == NULL) {
		DBG_PRINT(ERR_DBG, "Driver Data is NULL!!\n");
		return;
	}

	sp = netdev_priv(dev);

	cancel_work_sync(&sp->rst_timer_task);
	cancel_work_sync(&sp->set_link_task);

	unregister_netdev(dev);

	free_shared_mem(sp);
	iounmap(sp->bar0);
	iounmap(sp->bar1);
	pci_release_regions(pdev);
	pci_set_drvdata(pdev, NULL);
	free_netdev(dev);
	pci_disable_device(pdev);
}

/**
 * s2io_starter - Entry point for the driver
 * Description: This function is the entry point for the driver. It verifies
 * the module loadable parameters and initializes PCI configuration space.
 */

static int __init s2io_starter(void)
{
	return pci_register_driver(&s2io_driver);
}

/**
 * s2io_closer - Cleanup routine for the driver
 * Description: This function is the cleanup routine for the driver. It unregist * ers the driver.
 */

static __exit void s2io_closer(void)
{
	pci_unregister_driver(&s2io_driver);
	DBG_PRINT(INIT_DBG, "cleanup done\n");
}

module_init(s2io_starter);
module_exit(s2io_closer);

static int check_L2_lro_capable(u8 *buffer, struct iphdr **ip,
				struct tcphdr **tcp, struct RxD_t *rxdp,
				struct s2io_nic *sp)
{
	int ip_off;
	u8 l2_type = (u8)((rxdp->Control_1 >> 37) & 0x7), ip_len;

	if (!(rxdp->Control_1 & RXD_FRAME_PROTO_TCP)) {
		DBG_PRINT(INIT_DBG,
			  "%s: Non-TCP frames not supported for LRO\n",
			  __func__);
		return -1;
	}

	/* Checking for DIX type or DIX type with VLAN */
	if ((l2_type == 0) || (l2_type == 4)) {
		ip_off = HEADER_ETHERNET_II_802_3_SIZE;
		/*
		 * If vlan stripping is disabled and the frame is VLAN tagged,
		 * shift the offset by the VLAN header size bytes.
		 */
		if ((!sp->vlan_strip_flag) &&
		    (rxdp->Control_1 & RXD_FRAME_VLAN_TAG))
			ip_off += HEADER_VLAN_SIZE;
	} else {
		/* LLC, SNAP etc are considered non-mergeable */
		return -1;
	}

	*ip = (struct iphdr *)((u8 *)buffer + ip_off);
	ip_len = (u8)((*ip)->ihl);
	ip_len <<= 2;
	*tcp = (struct tcphdr *)((unsigned long)*ip + ip_len);

	return 0;
}

static int check_for_socket_match(struct lro *lro, struct iphdr *ip,
				  struct tcphdr *tcp)
{
	DBG_PRINT(INFO_DBG, "%s: Been here...\n", __func__);
	if ((lro->iph->saddr != ip->saddr) ||
	    (lro->iph->daddr != ip->daddr) ||
	    (lro->tcph->source != tcp->source) ||
	    (lro->tcph->dest != tcp->dest))
		return -1;
	return 0;
}

static inline int get_l4_pyld_length(struct iphdr *ip, struct tcphdr *tcp)
{
	return ntohs(ip->tot_len) - (ip->ihl << 2) - (tcp->doff << 2);
}

static void initiate_new_session(struct lro *lro, u8 *l2h,
				 struct iphdr *ip, struct tcphdr *tcp,
				 u32 tcp_pyld_len, u16 vlan_tag)
{
	DBG_PRINT(INFO_DBG, "%s: Been here...\n", __func__);
	lro->l2h = l2h;
	lro->iph = ip;
	lro->tcph = tcp;
	lro->tcp_next_seq = tcp_pyld_len + ntohl(tcp->seq);
	lro->tcp_ack = tcp->ack_seq;
	lro->sg_num = 1;
	lro->total_len = ntohs(ip->tot_len);
	lro->frags_len = 0;
	lro->vlan_tag = vlan_tag;
	/*
	 * Check if we saw TCP timestamp.
	 * Other consistency checks have already been done.
	 */
	if (tcp->doff == 8) {
		__be32 *ptr;
		ptr = (__be32 *)(tcp+1);
		lro->saw_ts = 1;
		lro->cur_tsval = ntohl(*(ptr+1));
		lro->cur_tsecr = *(ptr+2);
	}
	lro->in_use = 1;
}

static void update_L3L4_header(struct s2io_nic *sp, struct lro *lro)
{
	struct iphdr *ip = lro->iph;
	struct tcphdr *tcp = lro->tcph;
	__sum16 nchk;
	struct swStat *swstats = &sp->mac_control.stats_info->sw_stat;

	DBG_PRINT(INFO_DBG, "%s: Been here...\n", __func__);

	/* Update L3 header */
	ip->tot_len = htons(lro->total_len);
	ip->check = 0;
	nchk = ip_fast_csum((u8 *)lro->iph, ip->ihl);
	ip->check = nchk;

	/* Update L4 header */
	tcp->ack_seq = lro->tcp_ack;
	tcp->window = lro->window;

	/* Update tsecr field if this session has timestamps enabled */
	if (lro->saw_ts) {
		__be32 *ptr = (__be32 *)(tcp + 1);
		*(ptr+2) = lro->cur_tsecr;
	}

	/* Update counters required for calculation of
	 * average no. of packets aggregated.
	 */
	swstats->sum_avg_pkts_aggregated += lro->sg_num;
	swstats->num_aggregations++;
}

static void aggregate_new_rx(struct lro *lro, struct iphdr *ip,
			     struct tcphdr *tcp, u32 l4_pyld)
{
	DBG_PRINT(INFO_DBG, "%s: Been here...\n", __func__);
	lro->total_len += l4_pyld;
	lro->frags_len += l4_pyld;
	lro->tcp_next_seq += l4_pyld;
	lro->sg_num++;

	/* Update ack seq no. and window ad(from this pkt) in LRO object */
	lro->tcp_ack = tcp->ack_seq;
	lro->window = tcp->window;

	if (lro->saw_ts) {
		__be32 *ptr;
		/* Update tsecr and tsval from this packet */
		ptr = (__be32 *)(tcp+1);
		lro->cur_tsval = ntohl(*(ptr+1));
		lro->cur_tsecr = *(ptr + 2);
	}
}

static int verify_l3_l4_lro_capable(struct lro *l_lro, struct iphdr *ip,
				    struct tcphdr *tcp, u32 tcp_pyld_len)
{
	u8 *ptr;

	DBG_PRINT(INFO_DBG, "%s: Been here...\n", __func__);

	if (!tcp_pyld_len) {
		/* Runt frame or a pure ack */
		return -1;
	}

	if (ip->ihl != 5) /* IP has options */
		return -1;

	/* If we see CE codepoint in IP header, packet is not mergeable */
	if (INET_ECN_is_ce(ipv4_get_dsfield(ip)))
		return -1;

	/* If we see ECE or CWR flags in TCP header, packet is not mergeable */
	if (tcp->urg || tcp->psh || tcp->rst ||
	    tcp->syn || tcp->fin ||
	    tcp->ece || tcp->cwr || !tcp->ack) {
		/*
		 * Currently recognize only the ack control word and
		 * any other control field being set would result in
		 * flushing the LRO session
		 */
		return -1;
	}

	/*
	 * Allow only one TCP timestamp option. Don't aggregate if
	 * any other options are detected.
	 */
	if (tcp->doff != 5 && tcp->doff != 8)
		return -1;

	if (tcp->doff == 8) {
		ptr = (u8 *)(tcp + 1);
		while (*ptr == TCPOPT_NOP)
			ptr++;
		if (*ptr != TCPOPT_TIMESTAMP || *(ptr+1) != TCPOLEN_TIMESTAMP)
			return -1;

		/* Ensure timestamp value increases monotonically */
		if (l_lro)
			if (l_lro->cur_tsval > ntohl(*((__be32 *)(ptr+2))))
				return -1;

		/* timestamp echo reply should be non-zero */
		if (*((__be32 *)(ptr+6)) == 0)
			return -1;
	}

	return 0;
}

static int s2io_club_tcp_session(struct ring_info *ring_data, u8 *buffer,
				 u8 **tcp, u32 *tcp_len, struct lro **lro,
				 struct RxD_t *rxdp, struct s2io_nic *sp)
{
	struct iphdr *ip;
	struct tcphdr *tcph;
	int ret = 0, i;
	u16 vlan_tag = 0;
	struct swStat *swstats = &sp->mac_control.stats_info->sw_stat;

	ret = check_L2_lro_capable(buffer, &ip, (struct tcphdr **)tcp,
				   rxdp, sp);
	if (ret)
		return ret;

	DBG_PRINT(INFO_DBG, "IP Saddr: %x Daddr: %x\n", ip->saddr, ip->daddr);

	vlan_tag = RXD_GET_VLAN_TAG(rxdp->Control_2);
	tcph = (struct tcphdr *)*tcp;
	*tcp_len = get_l4_pyld_length(ip, tcph);
	for (i = 0; i < MAX_LRO_SESSIONS; i++) {
		struct lro *l_lro = &ring_data->lro0_n[i];
		if (l_lro->in_use) {
			if (check_for_socket_match(l_lro, ip, tcph))
				continue;
			/* Sock pair matched */
			*lro = l_lro;

			if ((*lro)->tcp_next_seq != ntohl(tcph->seq)) {
				DBG_PRINT(INFO_DBG, "%s: Out of sequence. "
					  "expected 0x%x, actual 0x%x\n",
					  __func__,
					  (*lro)->tcp_next_seq,
					  ntohl(tcph->seq));

				swstats->outof_sequence_pkts++;
				ret = 2;
				break;
			}

			if (!verify_l3_l4_lro_capable(l_lro, ip, tcph,
						      *tcp_len))
				ret = 1; /* Aggregate */
			else
				ret = 2; /* Flush both */
			break;
		}
	}

	if (ret == 0) {
		/* Before searching for available LRO objects,
		 * check if the pkt is L3/L4 aggregatable. If not
		 * don't create new LRO session. Just send this
		 * packet up.
		 */
		if (verify_l3_l4_lro_capable(NULL, ip, tcph, *tcp_len))
			return 5;

		for (i = 0; i < MAX_LRO_SESSIONS; i++) {
			struct lro *l_lro = &ring_data->lro0_n[i];
			if (!(l_lro->in_use)) {
				*lro = l_lro;
				ret = 3; /* Begin anew */
				break;
			}
		}
	}

	if (ret == 0) { /* sessions exceeded */
		DBG_PRINT(INFO_DBG, "%s: All LRO sessions already in use\n",
			  __func__);
		*lro = NULL;
		return ret;
	}

	switch (ret) {
	case 3:
		initiate_new_session(*lro, buffer, ip, tcph, *tcp_len,
				     vlan_tag);
		break;
	case 2:
		update_L3L4_header(sp, *lro);
		break;
	case 1:
		aggregate_new_rx(*lro, ip, tcph, *tcp_len);
		if ((*lro)->sg_num == sp->lro_max_aggr_per_sess) {
			update_L3L4_header(sp, *lro);
			ret = 4; /* Flush the LRO */
		}
		break;
	default:
		DBG_PRINT(ERR_DBG, "%s: Don't know, can't say!!\n", __func__);
		break;
	}

	return ret;
}

static void clear_lro_session(struct lro *lro)
{
	static u16 lro_struct_size = sizeof(struct lro);

	memset(lro, 0, lro_struct_size);
}

static void queue_rx_frame(struct sk_buff *skb, u16 vlan_tag)
{
	struct net_device *dev = skb->dev;
	struct s2io_nic *sp = netdev_priv(dev);

	skb->protocol = eth_type_trans(skb, dev);
	if (sp->vlgrp && vlan_tag && (sp->vlan_strip_flag)) {
		/* Queueing the vlan frame to the upper layer */
		if (sp->config.napi)
			vlan_hwaccel_receive_skb(skb, sp->vlgrp, vlan_tag);
		else
			vlan_hwaccel_rx(skb, sp->vlgrp, vlan_tag);
	} else {
		if (sp->config.napi)
			netif_receive_skb(skb);
		else
			netif_rx(skb);
	}
}

static void lro_append_pkt(struct s2io_nic *sp, struct lro *lro,
			   struct sk_buff *skb, u32 tcp_len)
{
	struct sk_buff *first = lro->parent;
	struct swStat *swstats = &sp->mac_control.stats_info->sw_stat;

	first->len += tcp_len;
	first->data_len = lro->frags_len;
	skb_pull(skb, (skb->len - tcp_len));
	if (skb_shinfo(first)->frag_list)
		lro->last_frag->next = skb;
	else
		skb_shinfo(first)->frag_list = skb;
	first->truesize += skb->truesize;
	lro->last_frag = skb;
	swstats->clubbed_frms_cnt++;
}

/**
 * s2io_io_error_detected - called when PCI error is detected
 * @pdev: Pointer to PCI device
 * @state: The current pci connection state
 *
 * This function is called after a PCI bus error affecting
 * this device has been detected.
 */
static pci_ers_result_t s2io_io_error_detected(struct pci_dev *pdev,
					       pci_channel_state_t state)
{
	struct net_device *netdev = pci_get_drvdata(pdev);
	struct s2io_nic *sp = netdev_priv(netdev);

	netif_device_detach(netdev);

	if (state == pci_channel_io_perm_failure)
		return PCI_ERS_RESULT_DISCONNECT;

	if (netif_running(netdev)) {
		/* Bring down the card, while avoiding PCI I/O */
		do_s2io_card_down(sp, 0);
	}
	pci_disable_device(pdev);

	return PCI_ERS_RESULT_NEED_RESET;
}

/**
 * s2io_io_slot_reset - called after the pci bus has been reset.
 * @pdev: Pointer to PCI device
 *
 * Restart the card from scratch, as if from a cold-boot.
 * At this point, the card has exprienced a hard reset,
 * followed by fixups by BIOS, and has its config space
 * set up identically to what it was at cold boot.
 */
static pci_ers_result_t s2io_io_slot_reset(struct pci_dev *pdev)
{
	struct net_device *netdev = pci_get_drvdata(pdev);
	struct s2io_nic *sp = netdev_priv(netdev);

	if (pci_enable_device(pdev)) {
		pr_err("Cannot re-enable PCI device after reset.\n");
		return PCI_ERS_RESULT_DISCONNECT;
	}

	pci_set_master(pdev);
	s2io_reset(sp);

	return PCI_ERS_RESULT_RECOVERED;
}

/**
 * s2io_io_resume - called when traffic can start flowing again.
 * @pdev: Pointer to PCI device
 *
 * This callback is called when the error recovery driver tells
 * us that its OK to resume normal operation.
 */
static void s2io_io_resume(struct pci_dev *pdev)
{
	struct net_device *netdev = pci_get_drvdata(pdev);
	struct s2io_nic *sp = netdev_priv(netdev);

	if (netif_running(netdev)) {
		if (s2io_card_up(sp)) {
			pr_err("Can't bring device back up after reset.\n");
			return;
		}

		if (s2io_set_mac_addr(netdev, netdev->dev_addr) == FAILURE) {
			s2io_card_down(sp);
			pr_err("Can't restore mac addr after reset.\n");
			return;
		}
	}

	netif_device_attach(netdev);
	netif_tx_wake_all_queues(netdev);
}<|MERGE_RESOLUTION|>--- conflicted
+++ resolved
@@ -6673,25 +6673,7 @@
 static int s2io_set_features(struct net_device *dev, u32 features)
 {
 	struct s2io_nic *sp = netdev_priv(dev);
-<<<<<<< HEAD
-	int rc = 0;
-	int changed = 0;
-
-	if (ethtool_invalid_flags(dev, data, ETH_FLAG_LRO))
-		return -EINVAL;
-
-	if (data & ETH_FLAG_LRO) {
-		if (!(dev->features & NETIF_F_LRO)) {
-			dev->features |= NETIF_F_LRO;
-			changed = 1;
-		}
-	} else if (dev->features & NETIF_F_LRO) {
-		dev->features &= ~NETIF_F_LRO;
-		changed = 1;
-	}
-=======
 	u32 changed = (features ^ dev->features) & NETIF_F_LRO;
->>>>>>> d762f438
 
 	if (changed && netif_running(dev)) {
 		int rc;
