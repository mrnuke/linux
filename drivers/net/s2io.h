/************************************************************************
 * s2io.h: A Linux PCI-X Ethernet driver for Neterion 10GbE Server NIC
 * Copyright(c) 2002-2005 Neterion Inc.

 * This software may be used and distributed according to the terms of
 * the GNU General Public License (GPL), incorporated herein by reference.
 * Drivers based on or derived from this code fall under the GPL and must
 * retain the authorship, copyright and license notice.  This file is not
 * a complete program and may only be used when the entire operating
 * system is licensed under the GPL.
 * See the file COPYING in this distribution for more information.
 ************************************************************************/
#ifndef _S2IO_H
#define _S2IO_H

#define TBD 0
#define BIT(loc)		(0x8000000000000000ULL >> (loc))
#define vBIT(val, loc, sz)	(((u64)val) << (64-loc-sz))
#define INV(d)  ((d&0xff)<<24) | (((d>>8)&0xff)<<16) | (((d>>16)&0xff)<<8)| ((d>>24)&0xff)

#ifndef BOOL
#define BOOL    int
#endif

#ifndef TRUE
#define TRUE    1
#define FALSE   0
#endif

#undef SUCCESS
#define SUCCESS 0
#define FAILURE -1

/* Maximum time to flicker LED when asked to identify NIC using ethtool */
#define MAX_FLICKER_TIME	60000 /* 60 Secs */

/* Maximum outstanding splits to be configured into xena. */
typedef enum xena_max_outstanding_splits {
	XENA_ONE_SPLIT_TRANSACTION = 0,
	XENA_TWO_SPLIT_TRANSACTION = 1,
	XENA_THREE_SPLIT_TRANSACTION = 2,
	XENA_FOUR_SPLIT_TRANSACTION = 3,
	XENA_EIGHT_SPLIT_TRANSACTION = 4,
	XENA_TWELVE_SPLIT_TRANSACTION = 5,
	XENA_SIXTEEN_SPLIT_TRANSACTION = 6,
	XENA_THIRTYTWO_SPLIT_TRANSACTION = 7
} xena_max_outstanding_splits;
#define XENA_MAX_OUTSTANDING_SPLITS(n) (n << 4)

/*  OS concerned variables and constants */
#define WATCH_DOG_TIMEOUT		15*HZ
#define EFILL				0x1234
#define ALIGN_SIZE			127
#define	PCIX_COMMAND_REGISTER		0x62

/*
 * Debug related variables.
 */
/* different debug levels. */
#define	ERR_DBG		0
#define	INIT_DBG	1
#define	INFO_DBG	2
#define	TX_DBG		3
#define	INTR_DBG	4

/* Global variable that defines the present debug level of the driver. */
static int debug_level = ERR_DBG;

/* DEBUG message print. */
#define DBG_PRINT(dbg_level, args...)  if(!(debug_level<dbg_level)) printk(args)

/* Protocol assist features of the NIC */
#define L3_CKSUM_OK 0xFFFF
#define L4_CKSUM_OK 0xFFFF
#define S2IO_JUMBO_SIZE 9600

/* Driver statistics maintained by driver */
typedef struct {
	unsigned long long single_ecc_errs;
	unsigned long long double_ecc_errs;
	/* LRO statistics */
	unsigned long long clubbed_frms_cnt;
	unsigned long long sending_both;
	unsigned long long outof_sequence_pkts;
	unsigned long long flush_max_pkts;
	unsigned long long sum_avg_pkts_aggregated;
	unsigned long long num_aggregations;
} swStat_t;

/* The statistics block of Xena */
typedef struct stat_block {
/* Tx MAC statistics counters. */
	u32 tmac_data_octets;
	u32 tmac_frms;
	u64 tmac_drop_frms;
	u32 tmac_bcst_frms;
	u32 tmac_mcst_frms;
	u64 tmac_pause_ctrl_frms;
	u32 tmac_ucst_frms;
	u32 tmac_ttl_octets;
	u32 tmac_any_err_frms;
	u32 tmac_nucst_frms;
	u64 tmac_ttl_less_fb_octets;
	u64 tmac_vld_ip_octets;
	u32 tmac_drop_ip;
	u32 tmac_vld_ip;
	u32 tmac_rst_tcp;
	u32 tmac_icmp;
	u64 tmac_tcp;
	u32 reserved_0;
	u32 tmac_udp;

/* Rx MAC Statistics counters. */
	u32 rmac_data_octets;
	u32 rmac_vld_frms;
	u64 rmac_fcs_err_frms;
	u64 rmac_drop_frms;
	u32 rmac_vld_bcst_frms;
	u32 rmac_vld_mcst_frms;
	u32 rmac_out_rng_len_err_frms;
	u32 rmac_in_rng_len_err_frms;
	u64 rmac_long_frms;
	u64 rmac_pause_ctrl_frms;
	u64 rmac_unsup_ctrl_frms;
	u32 rmac_accepted_ucst_frms;
	u32 rmac_ttl_octets;
	u32 rmac_discarded_frms;
	u32 rmac_accepted_nucst_frms;
	u32 reserved_1;
	u32 rmac_drop_events;
	u64 rmac_ttl_less_fb_octets;
	u64 rmac_ttl_frms;
	u64 reserved_2;
	u32 rmac_usized_frms;
	u32 reserved_3;
	u32 rmac_frag_frms;
	u32 rmac_osized_frms;
	u32 reserved_4;
	u32 rmac_jabber_frms;
	u64 rmac_ttl_64_frms;
	u64 rmac_ttl_65_127_frms;
	u64 reserved_5;
	u64 rmac_ttl_128_255_frms;
	u64 rmac_ttl_256_511_frms;
	u64 reserved_6;
	u64 rmac_ttl_512_1023_frms;
	u64 rmac_ttl_1024_1518_frms;
	u32 rmac_ip;
	u32 reserved_7;
	u64 rmac_ip_octets;
	u32 rmac_drop_ip;
	u32 rmac_hdr_err_ip;
	u32 reserved_8;
	u32 rmac_icmp;
	u64 rmac_tcp;
	u32 rmac_err_drp_udp;
	u32 rmac_udp;
	u64 rmac_xgmii_err_sym;
	u64 rmac_frms_q0;
	u64 rmac_frms_q1;
	u64 rmac_frms_q2;
	u64 rmac_frms_q3;
	u64 rmac_frms_q4;
	u64 rmac_frms_q5;
	u64 rmac_frms_q6;
	u64 rmac_frms_q7;
	u16 rmac_full_q3;
	u16 rmac_full_q2;
	u16 rmac_full_q1;
	u16 rmac_full_q0;
	u16 rmac_full_q7;
	u16 rmac_full_q6;
	u16 rmac_full_q5;
	u16 rmac_full_q4;
	u32 reserved_9;
	u32 rmac_pause_cnt;
	u64 rmac_xgmii_data_err_cnt;
	u64 rmac_xgmii_ctrl_err_cnt;
	u32 rmac_err_tcp;
	u32 rmac_accepted_ip;

/* PCI/PCI-X Read transaction statistics. */
	u32 new_rd_req_cnt;
	u32 rd_req_cnt;
	u32 rd_rtry_cnt;
	u32 new_rd_req_rtry_cnt;

/* PCI/PCI-X Write/Read transaction statistics. */
	u32 wr_req_cnt;
	u32 wr_rtry_rd_ack_cnt;
	u32 new_wr_req_rtry_cnt;
	u32 new_wr_req_cnt;
	u32 wr_disc_cnt;
	u32 wr_rtry_cnt;

/*	PCI/PCI-X Write / DMA Transaction statistics. */
	u32 txp_wr_cnt;
	u32 rd_rtry_wr_ack_cnt;
	u32 txd_wr_cnt;
	u32 txd_rd_cnt;
	u32 rxd_wr_cnt;
	u32 rxd_rd_cnt;
	u32 rxf_wr_cnt;
	u32 txf_rd_cnt;

/* Tx MAC statistics overflow counters. */
	u32 tmac_data_octets_oflow;
	u32 tmac_frms_oflow;
	u32 tmac_bcst_frms_oflow;
	u32 tmac_mcst_frms_oflow;
	u32 tmac_ucst_frms_oflow;
	u32 tmac_ttl_octets_oflow;
	u32 tmac_any_err_frms_oflow;
	u32 tmac_nucst_frms_oflow;
	u64 tmac_vlan_frms;
	u32 tmac_drop_ip_oflow;
	u32 tmac_vld_ip_oflow;
	u32 tmac_rst_tcp_oflow;
	u32 tmac_icmp_oflow;
	u32 tpa_unknown_protocol;
	u32 tmac_udp_oflow;
	u32 reserved_10;
	u32 tpa_parse_failure;

/* Rx MAC Statistics overflow counters. */
	u32 rmac_data_octets_oflow;
	u32 rmac_vld_frms_oflow;
	u32 rmac_vld_bcst_frms_oflow;
	u32 rmac_vld_mcst_frms_oflow;
	u32 rmac_accepted_ucst_frms_oflow;
	u32 rmac_ttl_octets_oflow;
	u32 rmac_discarded_frms_oflow;
	u32 rmac_accepted_nucst_frms_oflow;
	u32 rmac_usized_frms_oflow;
	u32 rmac_drop_events_oflow;
	u32 rmac_frag_frms_oflow;
	u32 rmac_osized_frms_oflow;
	u32 rmac_ip_oflow;
	u32 rmac_jabber_frms_oflow;
	u32 rmac_icmp_oflow;
	u32 rmac_drop_ip_oflow;
	u32 rmac_err_drp_udp_oflow;
	u32 rmac_udp_oflow;
	u32 reserved_11;
	u32 rmac_pause_cnt_oflow;
	u64 rmac_ttl_1519_4095_frms;
	u64 rmac_ttl_4096_8191_frms;
	u64 rmac_ttl_8192_max_frms;
	u64 rmac_ttl_gt_max_frms;
	u64 rmac_osized_alt_frms;
	u64 rmac_jabber_alt_frms;
	u64 rmac_gt_max_alt_frms;
	u64 rmac_vlan_frms;
	u32 rmac_len_discard;
	u32 rmac_fcs_discard;
	u32 rmac_pf_discard;
	u32 rmac_da_discard;
	u32 rmac_red_discard;
	u32 rmac_rts_discard;
	u32 reserved_12;
	u32 rmac_ingm_full_discard;
	u32 reserved_13;
	u32 rmac_accepted_ip_oflow;
	u32 reserved_14;
	u32 link_fault_cnt;
	swStat_t sw_stat;
} StatInfo_t;

/*
 * Structures representing different init time configuration
 * parameters of the NIC.
 */

#define MAX_TX_FIFOS 8
#define MAX_RX_RINGS 8

/* FIFO mappings for all possible number of fifos configured */
static int fifo_map[][MAX_TX_FIFOS] = {
	{0, 0, 0, 0, 0, 0, 0, 0},
	{0, 0, 0, 0, 1, 1, 1, 1},
	{0, 0, 0, 1, 1, 1, 2, 2},
	{0, 0, 1, 1, 2, 2, 3, 3},
	{0, 0, 1, 1, 2, 2, 3, 4},
	{0, 0, 1, 1, 2, 3, 4, 5},
	{0, 0, 1, 2, 3, 4, 5, 6},
	{0, 1, 2, 3, 4, 5, 6, 7},
};

/* Maintains Per FIFO related information. */
typedef struct tx_fifo_config {
#define	MAX_AVAILABLE_TXDS	8192
	u32 fifo_len;		/* specifies len of FIFO upto 8192, ie no of TxDLs */
/* Priority definition */
#define TX_FIFO_PRI_0               0	/*Highest */
#define TX_FIFO_PRI_1               1
#define TX_FIFO_PRI_2               2
#define TX_FIFO_PRI_3               3
#define TX_FIFO_PRI_4               4
#define TX_FIFO_PRI_5               5
#define TX_FIFO_PRI_6               6
#define TX_FIFO_PRI_7               7	/*lowest */
	u8 fifo_priority;	/* specifies pointer level for FIFO */
	/* user should not set twos fifos with same pri */
	u8 f_no_snoop;
#define NO_SNOOP_TXD                0x01
#define NO_SNOOP_TXD_BUFFER          0x02
} tx_fifo_config_t;


/* Maintains per Ring related information */
typedef struct rx_ring_config {
	u32 num_rxd;		/*No of RxDs per Rx Ring */
#define RX_RING_PRI_0               0	/* highest */
#define RX_RING_PRI_1               1
#define RX_RING_PRI_2               2
#define RX_RING_PRI_3               3
#define RX_RING_PRI_4               4
#define RX_RING_PRI_5               5
#define RX_RING_PRI_6               6
#define RX_RING_PRI_7               7	/* lowest */

	u8 ring_priority;	/*Specifies service priority of ring */
	/* OSM should not set any two rings with same priority */
	u8 ring_org;		/*Organization of ring */
#define RING_ORG_BUFF1		0x01
#define RX_RING_ORG_BUFF3	0x03
#define RX_RING_ORG_BUFF5	0x05

	u8 f_no_snoop;
#define NO_SNOOP_RXD                0x01
#define NO_SNOOP_RXD_BUFFER         0x02
} rx_ring_config_t;

/* This structure provides contains values of the tunable parameters
 * of the H/W
 */
struct config_param {
/* Tx Side */
	u32 tx_fifo_num;	/*Number of Tx FIFOs */

	u8 fifo_mapping[MAX_TX_FIFOS];
	tx_fifo_config_t tx_cfg[MAX_TX_FIFOS];	/*Per-Tx FIFO config */
	u32 max_txds;		/*Max no. of Tx buffer descriptor per TxDL */
	u64 tx_intr_type;
	/* Specifies if Tx Intr is UTILZ or PER_LIST type. */

/* Rx Side */
	u32 rx_ring_num;	/*Number of receive rings */
#define MAX_RX_BLOCKS_PER_RING  150

	rx_ring_config_t rx_cfg[MAX_RX_RINGS];	/*Per-Rx Ring config */
	u8 bimodal;		/*Flag for setting bimodal interrupts*/

#define HEADER_ETHERNET_II_802_3_SIZE 14
#define HEADER_802_2_SIZE              3
#define HEADER_SNAP_SIZE               5
#define HEADER_VLAN_SIZE               4

#define MIN_MTU                       46
#define MAX_PYLD                    1500
#define MAX_MTU                     (MAX_PYLD+18)
#define MAX_MTU_VLAN                (MAX_PYLD+22)
#define MAX_PYLD_JUMBO              9600
#define MAX_MTU_JUMBO               (MAX_PYLD_JUMBO+18)
#define MAX_MTU_JUMBO_VLAN          (MAX_PYLD_JUMBO+22)
	u16 bus_speed;
};

/* Structure representing MAC Addrs */
typedef struct mac_addr {
	u8 mac_addr[ETH_ALEN];
} macaddr_t;

/* Structure that represent every FIFO element in the BAR1
 * Address location.
 */
typedef struct _TxFIFO_element {
	u64 TxDL_Pointer;

	u64 List_Control;
#define TX_FIFO_LAST_TXD_NUM( val)     vBIT(val,0,8)
#define TX_FIFO_FIRST_LIST             BIT(14)
#define TX_FIFO_LAST_LIST              BIT(15)
#define TX_FIFO_FIRSTNLAST_LIST        vBIT(3,14,2)
#define TX_FIFO_SPECIAL_FUNC           BIT(23)
#define TX_FIFO_DS_NO_SNOOP            BIT(31)
#define TX_FIFO_BUFF_NO_SNOOP          BIT(30)
} TxFIFO_element_t;

/* Tx descriptor structure */
typedef struct _TxD {
	u64 Control_1;
/* bit mask */
#define TXD_LIST_OWN_XENA       BIT(7)
#define TXD_T_CODE              (BIT(12)|BIT(13)|BIT(14)|BIT(15))
#define TXD_T_CODE_OK(val)      (|(val & TXD_T_CODE))
#define GET_TXD_T_CODE(val)     ((val & TXD_T_CODE)<<12)
#define TXD_GATHER_CODE         (BIT(22) | BIT(23))
#define TXD_GATHER_CODE_FIRST   BIT(22)
#define TXD_GATHER_CODE_LAST    BIT(23)
#define TXD_TCP_LSO_EN          BIT(30)
#define TXD_UDP_COF_EN          BIT(31)
#define TXD_UFO_EN		BIT(31) | BIT(30)
#define TXD_TCP_LSO_MSS(val)    vBIT(val,34,14)
#define TXD_UFO_MSS(val)	vBIT(val,34,14)
#define TXD_BUFFER0_SIZE(val)   vBIT(val,48,16)

	u64 Control_2;
#define TXD_TX_CKO_CONTROL      (BIT(5)|BIT(6)|BIT(7))
#define TXD_TX_CKO_IPV4_EN      BIT(5)
#define TXD_TX_CKO_TCP_EN       BIT(6)
#define TXD_TX_CKO_UDP_EN       BIT(7)
#define TXD_VLAN_ENABLE         BIT(15)
#define TXD_VLAN_TAG(val)       vBIT(val,16,16)
#define TXD_INT_NUMBER(val)     vBIT(val,34,6)
#define TXD_INT_TYPE_PER_LIST   BIT(47)
#define TXD_INT_TYPE_UTILZ      BIT(46)
#define TXD_SET_MARKER         vBIT(0x6,0,4)

	u64 Buffer_Pointer;
	u64 Host_Control;	/* reserved for host */
} TxD_t;

/* Structure to hold the phy and virt addr of every TxDL. */
typedef struct list_info_hold {
	dma_addr_t list_phy_addr;
	void *list_virt_addr;
} list_info_hold_t;

/* Rx descriptor structure for 1 buffer mode */
typedef struct _RxD_t {
	u64 Host_Control;	/* reserved for host */
	u64 Control_1;
#define RXD_OWN_XENA            BIT(7)
#define RXD_T_CODE              (BIT(12)|BIT(13)|BIT(14)|BIT(15))
#define RXD_FRAME_PROTO         vBIT(0xFFFF,24,8)
#define RXD_FRAME_PROTO_IPV4    BIT(27)
#define RXD_FRAME_PROTO_IPV6    BIT(28)
#define RXD_FRAME_IP_FRAG	BIT(29)
#define RXD_FRAME_PROTO_TCP     BIT(30)
#define RXD_FRAME_PROTO_UDP     BIT(31)
#define TCP_OR_UDP_FRAME        (RXD_FRAME_PROTO_TCP | RXD_FRAME_PROTO_UDP)
#define RXD_GET_L3_CKSUM(val)   ((u16)(val>> 16) & 0xFFFF)
#define RXD_GET_L4_CKSUM(val)   ((u16)(val) & 0xFFFF)

	u64 Control_2;
#define	THE_RXD_MARK		0x3
#define	SET_RXD_MARKER		vBIT(THE_RXD_MARK, 0, 2)
#define	GET_RXD_MARKER(ctrl)	((ctrl & SET_RXD_MARKER) >> 62)

#define MASK_VLAN_TAG           vBIT(0xFFFF,48,16)
#define SET_VLAN_TAG(val)       vBIT(val,48,16)
#define SET_NUM_TAG(val)       vBIT(val,16,32)


} RxD_t;
/* Rx descriptor structure for 1 buffer mode */
typedef struct _RxD1_t {
	struct _RxD_t h;

#define MASK_BUFFER0_SIZE_1       vBIT(0x3FFF,2,14)
#define SET_BUFFER0_SIZE_1(val)   vBIT(val,2,14)
#define RXD_GET_BUFFER0_SIZE_1(_Control_2) \
	(u16)((_Control_2 & MASK_BUFFER0_SIZE_1) >> 48)
	u64 Buffer0_ptr;
} RxD1_t;
/* Rx descriptor structure for 3 or 2 buffer mode */

typedef struct _RxD3_t {
	struct _RxD_t h;

#define MASK_BUFFER0_SIZE_3       vBIT(0xFF,2,14)
#define MASK_BUFFER1_SIZE_3       vBIT(0xFFFF,16,16)
#define MASK_BUFFER2_SIZE_3       vBIT(0xFFFF,32,16)
#define SET_BUFFER0_SIZE_3(val)   vBIT(val,8,8)
#define SET_BUFFER1_SIZE_3(val)   vBIT(val,16,16)
#define SET_BUFFER2_SIZE_3(val)   vBIT(val,32,16)
#define RXD_GET_BUFFER0_SIZE_3(Control_2) \
	(u8)((Control_2 & MASK_BUFFER0_SIZE_3) >> 48)
#define RXD_GET_BUFFER1_SIZE_3(Control_2) \
	(u16)((Control_2 & MASK_BUFFER1_SIZE_3) >> 32)
#define RXD_GET_BUFFER2_SIZE_3(Control_2) \
	(u16)((Control_2 & MASK_BUFFER2_SIZE_3) >> 16)
#define BUF0_LEN	40
#define BUF1_LEN	1

	u64 Buffer0_ptr;
	u64 Buffer1_ptr;
	u64 Buffer2_ptr;
} RxD3_t;


/* Structure that represents the Rx descriptor block which contains
 * 128 Rx descriptors.
 */
typedef struct _RxD_block {
#define MAX_RXDS_PER_BLOCK_1            127
	RxD1_t rxd[MAX_RXDS_PER_BLOCK_1];

	u64 reserved_0;
#define END_OF_BLOCK    0xFEFFFFFFFFFFFFFFULL
	u64 reserved_1;		/* 0xFEFFFFFFFFFFFFFF to mark last
				 * Rxd in this blk */
	u64 reserved_2_pNext_RxD_block;	/* Logical ptr to next */
	u64 pNext_RxD_Blk_physical;	/* Buff0_ptr.In a 32 bit arch
					 * the upper 32 bits should
					 * be 0 */
} RxD_block_t;

#define SIZE_OF_BLOCK	4096

#define RXD_MODE_1	0
#define RXD_MODE_3A	1
#define RXD_MODE_3B	2

/* Structure to hold virtual addresses of Buf0 and Buf1 in
 * 2buf mode. */
typedef struct bufAdd {
	void *ba_0_org;
	void *ba_1_org;
	void *ba_0;
	void *ba_1;
} buffAdd_t;

/* Structure which stores all the MAC control parameters */

/* This structure stores the offset of the RxD in the ring
 * from which the Rx Interrupt processor can start picking
 * up the RxDs for processing.
 */
typedef struct _rx_curr_get_info_t {
	u32 block_index;
	u32 offset;
	u32 ring_len;
} rx_curr_get_info_t;

typedef rx_curr_get_info_t rx_curr_put_info_t;

/* This structure stores the offset of the TxDl in the FIFO
 * from which the Tx Interrupt processor can start picking
 * up the TxDLs for send complete interrupt processing.
 */
typedef struct {
	u32 offset;
	u32 fifo_len;
} tx_curr_get_info_t;

typedef tx_curr_get_info_t tx_curr_put_info_t;


typedef struct rxd_info {
	void *virt_addr;
	dma_addr_t dma_addr;
}rxd_info_t;

/* Structure that holds the Phy and virt addresses of the Blocks */
typedef struct rx_block_info {
	void *block_virt_addr;
	dma_addr_t block_dma_addr;
	rxd_info_t *rxds;
} rx_block_info_t;

/* pre declaration of the nic structure */
typedef struct s2io_nic nic_t;

/* Ring specific structure */
typedef struct ring_info {
	/* The ring number */
	int ring_no;

	/*
	 *  Place holders for the virtual and physical addresses of
	 *  all the Rx Blocks
	 */
	rx_block_info_t rx_blocks[MAX_RX_BLOCKS_PER_RING];
	int block_count;
	int pkt_cnt;

	/*
	 * Put pointer info which indictes which RxD has to be replenished
	 * with a new buffer.
	 */
	rx_curr_put_info_t rx_curr_put_info;

	/*
	 * Get pointer info which indictes which is the last RxD that was
	 * processed by the driver.
	 */
	rx_curr_get_info_t rx_curr_get_info;

#ifndef CONFIG_S2IO_NAPI
	/* Index to the absolute position of the put pointer of Rx ring */
	int put_pos;
#endif

	/* Buffer Address store. */
	buffAdd_t **ba;
	nic_t *nic;
} ring_info_t;

/* Fifo specific structure */
typedef struct fifo_info {
	/* FIFO number */
	int fifo_no;

	/* Maximum TxDs per TxDL */
	int max_txds;

	/* Place holder of all the TX List's Phy and Virt addresses. */
	list_info_hold_t *list_info;

	/*
	 * Current offset within the tx FIFO where driver would write
	 * new Tx frame
	 */
	tx_curr_put_info_t tx_curr_put_info;

	/*
	 * Current offset within tx FIFO from where the driver would start freeing
	 * the buffers
	 */
	tx_curr_get_info_t tx_curr_get_info;

	nic_t *nic;
}fifo_info_t;

/* Infomation related to the Tx and Rx FIFOs and Rings of Xena
 * is maintained in this structure.
 */
typedef struct mac_info {
/* tx side stuff */
	/* logical pointer of start of each Tx FIFO */
	TxFIFO_element_t __iomem *tx_FIFO_start[MAX_TX_FIFOS];

	/* Fifo specific structure */
	fifo_info_t fifos[MAX_TX_FIFOS];

	/* Save virtual address of TxD page with zero DMA addr(if any) */
	void *zerodma_virt_addr;

/* rx side stuff */
	/* Ring specific structure */
	ring_info_t rings[MAX_RX_RINGS];

	u16 rmac_pause_time;
	u16 mc_pause_threshold_q0q3;
	u16 mc_pause_threshold_q4q7;

	void *stats_mem;	/* orignal pointer to allocated mem */
	dma_addr_t stats_mem_phy;	/* Physical address of the stat block */
	u32 stats_mem_sz;
	StatInfo_t *stats_info;	/* Logical address of the stat block */
} mac_info_t;

/* structure representing the user defined MAC addresses */
typedef struct {
	char addr[ETH_ALEN];
	int usage_cnt;
} usr_addr_t;

/* Default Tunable parameters of the NIC. */
#define DEFAULT_FIFO_LEN 4096
#define SMALL_BLK_CNT	30
#define LARGE_BLK_CNT	100

/*
 * Structure to keep track of the MSI-X vectors and the corresponding
 * argument registered against each vector
 */
#define MAX_REQUESTED_MSI_X	17
struct s2io_msix_entry
{
	u16 vector;
	u16 entry;
	void *arg;

	u8 type;
#define	MSIX_FIFO_TYPE	1
#define	MSIX_RING_TYPE	2

	u8 in_use;
#define MSIX_REGISTERED_SUCCESS	0xAA
};

struct msix_info_st {
	u64 addr;
	u64 data;
};

/* Data structure to represent a LRO session */
typedef struct lro {
	struct sk_buff	*parent;
	u8		*l2h;
	struct iphdr	*iph;
	struct tcphdr	*tcph;
	u32		tcp_next_seq;
	u32		tcp_ack;
	int		total_len;
	int		frags_len;
	int		sg_num;
	int		in_use;
	u16		window;
	u32		cur_tsval;
	u32		cur_tsecr;
	u8		saw_ts;
}lro_t;

/* Structure representing one instance of the NIC */
struct s2io_nic {
	int rxd_mode;
#ifdef CONFIG_S2IO_NAPI
	/*
	 * Count of packets to be processed in a given iteration, it will be indicated
	 * by the quota field of the device structure when NAPI is enabled.
	 */
	int pkts_to_process;
#endif
	struct net_device *dev;
	mac_info_t mac_control;
	struct config_param config;
	struct pci_dev *pdev;
	void __iomem *bar0;
	void __iomem *bar1;
#define MAX_MAC_SUPPORTED   16
#define MAX_SUPPORTED_MULTICASTS MAX_MAC_SUPPORTED

	macaddr_t def_mac_addr[MAX_MAC_SUPPORTED];
	macaddr_t pre_mac_addr[MAX_MAC_SUPPORTED];

	struct net_device_stats stats;
	int high_dma_flag;
	int device_close_flag;
	int device_enabled_once;

	char name[50];
	struct tasklet_struct task;
	volatile unsigned long tasklet_status;

	/* Timer that handles I/O errors/exceptions */
	struct timer_list alarm_timer;

	/* Space to back up the PCI config space */
	u32 config_space[256 / sizeof(u32)];

	atomic_t rx_bufs_left[MAX_RX_RINGS];

	spinlock_t tx_lock;
#ifndef CONFIG_S2IO_NAPI
	spinlock_t put_lock;
#endif

#define PROMISC     1
#define ALL_MULTI   2

#define MAX_ADDRS_SUPPORTED 64
	u16 usr_addr_count;
	u16 mc_addr_count;
	usr_addr_t usr_addrs[MAX_ADDRS_SUPPORTED];

	u16 m_cast_flg;
	u16 all_multi_pos;
	u16 promisc_flg;

	u16 tx_pkt_count;
	u16 rx_pkt_count;
	u16 tx_err_count;
	u16 rx_err_count;

	/*  Id timer, used to blink NIC to physically identify NIC. */
	struct timer_list id_timer;

	/*  Restart timer, used to restart NIC if the device is stuck and
	 *  a schedule task that will set the correct Link state once the
	 *  NIC's PHY has stabilized after a state change.
	 */
	struct work_struct rst_timer_task;
	struct work_struct set_link_task;

	/* Flag that can be used to turn on or turn off the Rx checksum
	 * offload feature.
	 */
	int rx_csum;

	/*  after blink, the adapter must be restored with original
	 *  values.
	 */
	u64 adapt_ctrl_org;

	/* Last known link state. */
	u16 last_link_state;
#define	LINK_DOWN	1
#define	LINK_UP		2

	int task_flag;
#define CARD_DOWN 1
#define CARD_UP 2
	atomic_t card_state;
	volatile unsigned long link_state;
	struct vlan_group *vlgrp;
#define MSIX_FLG                0xA5
	struct msix_entry *entries;
	struct s2io_msix_entry *s2io_entries;
	char desc1[35];
	char desc2[35];

	struct msix_info_st msix_info[0x3f];

#define XFRAME_I_DEVICE		1
#define XFRAME_II_DEVICE	2
	u8 device_type;

#define MAX_LRO_SESSIONS	32
	lro_t lro0_n[MAX_LRO_SESSIONS];
	unsigned long	clubbed_frms_cnt;
	unsigned long	sending_both;
	u8		lro;
	u16		lro_max_aggr_per_sess;

#define INTA	0
#define MSI	1
#define MSI_X	2
	u8 intr_type;

	spinlock_t	rx_lock;
	atomic_t	isr_cnt;
	u64 *ufo_in_band_v;
};

#define RESET_ERROR 1;
#define CMD_ERROR   2;

/*  OS related system calls */
#ifndef readq
static inline u64 readq(void __iomem *addr)
{
	u64 ret = 0;
	ret = readl(addr + 4);
	ret <<= 32;
	ret |= readl(addr);

	return ret;
}
#endif

#ifndef writeq
static inline void writeq(u64 val, void __iomem *addr)
{
	writel((u32) (val), addr);
	writel((u32) (val >> 32), (addr + 4));
}

/* In 32 bit modes, some registers have to be written in a
 * particular order to expect correct hardware operation. The
 * macro SPECIAL_REG_WRITE is used to perform such ordered
 * writes. Defines UF (Upper First) and LF (Lower First) will
 * be used to specify the required write order.
 */
#define UF	1
#define LF	2
static inline void SPECIAL_REG_WRITE(u64 val, void __iomem *addr, int order)
{
	if (order == LF) {
		writel((u32) (val), addr);
		writel((u32) (val >> 32), (addr + 4));
	} else {
		writel((u32) (val >> 32), (addr + 4));
		writel((u32) (val), addr);
	}
}
#else
#define SPECIAL_REG_WRITE(val, addr, dummy) writeq(val, addr)
#endif

/*  Interrupt related values of Xena */

#define ENABLE_INTRS    1
#define DISABLE_INTRS   2

/*  Highest level interrupt blocks */
#define TX_PIC_INTR     (0x0001<<0)
#define TX_DMA_INTR     (0x0001<<1)
#define TX_MAC_INTR     (0x0001<<2)
#define TX_XGXS_INTR    (0x0001<<3)
#define TX_TRAFFIC_INTR (0x0001<<4)
#define RX_PIC_INTR     (0x0001<<5)
#define RX_DMA_INTR     (0x0001<<6)
#define RX_MAC_INTR     (0x0001<<7)
#define RX_XGXS_INTR    (0x0001<<8)
#define RX_TRAFFIC_INTR (0x0001<<9)
#define MC_INTR         (0x0001<<10)
#define ENA_ALL_INTRS    (   TX_PIC_INTR     | \
                            TX_DMA_INTR     | \
                            TX_MAC_INTR     | \
                            TX_XGXS_INTR    | \
                            TX_TRAFFIC_INTR | \
                            RX_PIC_INTR     | \
                            RX_DMA_INTR     | \
                            RX_MAC_INTR     | \
                            RX_XGXS_INTR    | \
                            RX_TRAFFIC_INTR | \
                            MC_INTR )

/*  Interrupt masks for the general interrupt mask register */
#define DISABLE_ALL_INTRS   0xFFFFFFFFFFFFFFFFULL

#define TXPIC_INT_M         BIT(0)
#define TXDMA_INT_M         BIT(1)
#define TXMAC_INT_M         BIT(2)
#define TXXGXS_INT_M        BIT(3)
#define TXTRAFFIC_INT_M     BIT(8)
#define PIC_RX_INT_M        BIT(32)
#define RXDMA_INT_M         BIT(33)
#define RXMAC_INT_M         BIT(34)
#define MC_INT_M            BIT(35)
#define RXXGXS_INT_M        BIT(36)
#define RXTRAFFIC_INT_M     BIT(40)

/*  PIC level Interrupts TODO*/

/*  DMA level Inressupts */
#define TXDMA_PFC_INT_M     BIT(0)
#define TXDMA_PCC_INT_M     BIT(2)

/*  PFC block interrupts */
#define PFC_MISC_ERR_1      BIT(0)	/* Interrupt to indicate FIFO full */

/* PCC block interrupts. */
#define	PCC_FB_ECC_ERR	   vBIT(0xff, 16, 8)	/* Interrupt to indicate
						   PCC_FB_ECC Error. */

#define RXD_GET_VLAN_TAG(Control_2) (u16)(Control_2 & MASK_VLAN_TAG)
/*
 * Prototype declaration.
 */
static int __devinit s2io_init_nic(struct pci_dev *pdev,
				   const struct pci_device_id *pre);
static void __devexit s2io_rem_nic(struct pci_dev *pdev);
static int init_shared_mem(struct s2io_nic *sp);
static void free_shared_mem(struct s2io_nic *sp);
static int init_nic(struct s2io_nic *nic);
static void rx_intr_handler(ring_info_t *ring_data);
static void tx_intr_handler(fifo_info_t *fifo_data);
static void alarm_intr_handler(struct s2io_nic *sp);

static int s2io_starter(void);
static void s2io_tx_watchdog(struct net_device *dev);
static void s2io_tasklet(unsigned long dev_addr);
static void s2io_set_multicast(struct net_device *dev);
static int rx_osm_handler(ring_info_t *ring_data, RxD_t * rxdp);
static void s2io_link(nic_t * sp, int link);
#if defined(CONFIG_S2IO_NAPI)
static int s2io_poll(struct net_device *dev, int *budget);
#endif
static void s2io_init_pci(nic_t * sp);
static int s2io_set_mac_addr(struct net_device *dev, u8 * addr);
static void s2io_alarm_handle(unsigned long data);
static int s2io_enable_msi(nic_t *nic);
static irqreturn_t s2io_msi_handle(int irq, void *dev_id, struct pt_regs *regs);
static irqreturn_t
s2io_msix_ring_handle(int irq, void *dev_id, struct pt_regs *regs);
static irqreturn_t
s2io_msix_fifo_handle(int irq, void *dev_id, struct pt_regs *regs);
static irqreturn_t s2io_isr(int irq, void *dev_id, struct pt_regs *regs);
static int verify_xena_quiescence(nic_t *sp, u64 val64, int flag);
static struct ethtool_ops netdev_ethtool_ops;
static void s2io_set_link(unsigned long data);
static int s2io_set_swapper(nic_t * sp);
static void s2io_card_down(nic_t *nic);
static int s2io_card_up(nic_t *nic);
<<<<<<< HEAD
static int get_xena_rev_id(struct pci_dev *pdev);
static void restore_xmsi_data(nic_t *nic);
=======
int get_xena_rev_id(struct pci_dev *pdev);
void restore_xmsi_data(nic_t *nic);

static int s2io_club_tcp_session(u8 *buffer, u8 **tcp, u32 *tcp_len, lro_t **lro, RxD_t *rxdp, nic_t *sp);
static void clear_lro_session(lro_t *lro);
static void queue_rx_frame(struct sk_buff *skb);
static void update_L3L4_header(nic_t *sp, lro_t *lro);
static void lro_append_pkt(nic_t *sp, lro_t *lro, struct sk_buff *skb, u32 tcp_len);
>>>>>>> 79dc1901
#endif				/* _S2IO_H */<|MERGE_RESOLUTION|>--- conflicted
+++ resolved
@@ -967,17 +967,12 @@
 static int s2io_set_swapper(nic_t * sp);
 static void s2io_card_down(nic_t *nic);
 static int s2io_card_up(nic_t *nic);
-<<<<<<< HEAD
 static int get_xena_rev_id(struct pci_dev *pdev);
 static void restore_xmsi_data(nic_t *nic);
-=======
-int get_xena_rev_id(struct pci_dev *pdev);
-void restore_xmsi_data(nic_t *nic);
 
 static int s2io_club_tcp_session(u8 *buffer, u8 **tcp, u32 *tcp_len, lro_t **lro, RxD_t *rxdp, nic_t *sp);
 static void clear_lro_session(lro_t *lro);
 static void queue_rx_frame(struct sk_buff *skb);
 static void update_L3L4_header(nic_t *sp, lro_t *lro);
 static void lro_append_pkt(nic_t *sp, lro_t *lro, struct sk_buff *skb, u32 tcp_len);
->>>>>>> 79dc1901
 #endif				/* _S2IO_H */