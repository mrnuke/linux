--- conflicted
+++ resolved
@@ -1527,7 +1527,6 @@
 	struct nlattr **tb;
 	int res;
 
-<<<<<<< HEAD
 	/* will be zeroed in nlmsg_parse() */
 	tb = kmalloc(sizeof(*tb) * (NL80211_ATTR_MAX + 1), GFP_KERNEL);
 	if (!tb)
@@ -1535,9 +1534,6 @@
 
 	rtnl_lock();
 
-=======
-	rtnl_lock();
->>>>>>> b887664d
 	res = nlmsg_parse(cb->nlh, GENL_HDRLEN + nl80211_fam.hdrsize,
 			  tb, NL80211_ATTR_MAX, nl80211_policy);
 	if (res == 0) {
@@ -1553,10 +1549,7 @@
 			netdev = dev_get_by_index(sock_net(skb->sk), ifidx);
 			if (!netdev) {
 				rtnl_unlock();
-<<<<<<< HEAD
 				kfree(tb);
-=======
->>>>>>> b887664d
 				return -ENODEV;
 			}
 			if (netdev->ieee80211_ptr) {
@@ -3990,17 +3983,10 @@
 	params.listen_interval =
 		nla_get_u16(info->attrs[NL80211_ATTR_STA_LISTEN_INTERVAL]);
 
-<<<<<<< HEAD
-	if (info->attrs[NL80211_ATTR_STA_AID])
-		params.aid = nla_get_u16(info->attrs[NL80211_ATTR_STA_AID]);
-	else
-		params.aid = nla_get_u16(info->attrs[NL80211_ATTR_PEER_AID]);
-=======
 	if (info->attrs[NL80211_ATTR_PEER_AID])
 		params.aid = nla_get_u16(info->attrs[NL80211_ATTR_PEER_AID]);
 	else
 		params.aid = nla_get_u16(info->attrs[NL80211_ATTR_STA_AID]);
->>>>>>> b887664d
 	if (!params.aid || params.aid > IEEE80211_MAX_AID)
 		return -EINVAL;
 
