/*
   BlueZ - Bluetooth protocol stack for Linux
   Copyright (C) 2000-2001 Qualcomm Incorporated

   Written 2000,2001 by Maxim Krasnyansky <maxk@qualcomm.com>

   This program is free software; you can redistribute it and/or modify
   it under the terms of the GNU General Public License version 2 as
   published by the Free Software Foundation;

   THE SOFTWARE IS PROVIDED "AS IS", WITHOUT WARRANTY OF ANY KIND, EXPRESS
   OR IMPLIED, INCLUDING BUT NOT LIMITED TO THE WARRANTIES OF MERCHANTABILITY,
   FITNESS FOR A PARTICULAR PURPOSE AND NONINFRINGEMENT OF THIRD PARTY RIGHTS.
   IN NO EVENT SHALL THE COPYRIGHT HOLDER(S) AND AUTHOR(S) BE LIABLE FOR ANY
   CLAIM, OR ANY SPECIAL INDIRECT OR CONSEQUENTIAL DAMAGES, OR ANY DAMAGES
   WHATSOEVER RESULTING FROM LOSS OF USE, DATA OR PROFITS, WHETHER IN AN
   ACTION OF CONTRACT, NEGLIGENCE OR OTHER TORTIOUS ACTION, ARISING OUT OF
   OR IN CONNECTION WITH THE USE OR PERFORMANCE OF THIS SOFTWARE.

   ALL LIABILITY, INCLUDING LIABILITY FOR INFRINGEMENT OF ANY PATENTS,
   COPYRIGHTS, TRADEMARKS OR OTHER RIGHTS, RELATING TO USE OF THIS
   SOFTWARE IS DISCLAIMED.
*/

/* Bluetooth SCO sockets. */

#include <linux/module.h>

#include <linux/types.h>
#include <linux/errno.h>
#include <linux/kernel.h>
#include <linux/sched.h>
#include <linux/slab.h>
#include <linux/poll.h>
#include <linux/fcntl.h>
#include <linux/init.h>
#include <linux/interrupt.h>
#include <linux/socket.h>
#include <linux/skbuff.h>
#include <linux/device.h>
#include <linux/debugfs.h>
#include <linux/seq_file.h>
#include <linux/list.h>
#include <net/sock.h>

#include <asm/system.h>
#include <linux/uaccess.h>

#include <net/bluetooth/bluetooth.h>
#include <net/bluetooth/hci_core.h>
#include <net/bluetooth/sco.h>

static int disable_esco;

static const struct proto_ops sco_sock_ops;

static struct bt_sock_list sco_sk_list = {
	.lock = __RW_LOCK_UNLOCKED(sco_sk_list.lock)
};

static void __sco_chan_add(struct sco_conn *conn, struct sock *sk, struct sock *parent);
static void sco_chan_del(struct sock *sk, int err);

static int  sco_conn_del(struct hci_conn *conn, int err);

static void sco_sock_close(struct sock *sk);
static void sco_sock_kill(struct sock *sk);

/* ---- SCO timers ---- */
static void sco_sock_timeout(unsigned long arg)
{
	struct sock *sk = (struct sock *) arg;

	BT_DBG("sock %p state %d", sk, sk->sk_state);

	bh_lock_sock(sk);
	sk->sk_err = ETIMEDOUT;
	sk->sk_state_change(sk);
	bh_unlock_sock(sk);

	sco_sock_kill(sk);
	sock_put(sk);
}

static void sco_sock_set_timer(struct sock *sk, long timeout)
{
	BT_DBG("sock %p state %d timeout %ld", sk, sk->sk_state, timeout);
	sk_reset_timer(sk, &sk->sk_timer, jiffies + timeout);
}

static void sco_sock_clear_timer(struct sock *sk)
{
	BT_DBG("sock %p state %d", sk, sk->sk_state);
	sk_stop_timer(sk, &sk->sk_timer);
}

/* ---- SCO connections ---- */
static struct sco_conn *sco_conn_add(struct hci_conn *hcon, __u8 status)
{
	struct hci_dev *hdev = hcon->hdev;
	struct sco_conn *conn = hcon->sco_data;

	if (conn || status)
		return conn;

	conn = kzalloc(sizeof(struct sco_conn), GFP_ATOMIC);
	if (!conn)
		return NULL;

	spin_lock_init(&conn->lock);

	hcon->sco_data = conn;
	conn->hcon = hcon;

	conn->src = &hdev->bdaddr;
	conn->dst = &hcon->dst;

	if (hdev->sco_mtu > 0)
		conn->mtu = hdev->sco_mtu;
	else
		conn->mtu = 60;

	BT_DBG("hcon %p conn %p", hcon, conn);

	return conn;
}

static inline struct sock *sco_chan_get(struct sco_conn *conn)
{
	struct sock *sk = NULL;
	sco_conn_lock(conn);
	sk = conn->sk;
	sco_conn_unlock(conn);
	return sk;
}

static int sco_conn_del(struct hci_conn *hcon, int err)
{
	struct sco_conn *conn = hcon->sco_data;
	struct sock *sk;

	if (!conn)
		return 0;

	BT_DBG("hcon %p conn %p, err %d", hcon, conn, err);

	/* Kill socket */
	sk = sco_chan_get(conn);
	if (sk) {
		bh_lock_sock(sk);
		sco_sock_clear_timer(sk);
		sco_chan_del(sk, err);
		bh_unlock_sock(sk);
		sco_sock_kill(sk);
	}

	hcon->sco_data = NULL;
	kfree(conn);
	return 0;
}

static inline int sco_chan_add(struct sco_conn *conn, struct sock *sk, struct sock *parent)
{
	int err = 0;

	sco_conn_lock(conn);
	if (conn->sk)
		err = -EBUSY;
	else
		__sco_chan_add(conn, sk, parent);

	sco_conn_unlock(conn);
	return err;
}

static int sco_connect(struct sock *sk)
{
	bdaddr_t *src = &bt_sk(sk)->src;
	bdaddr_t *dst = &bt_sk(sk)->dst;
	struct sco_conn *conn;
	struct hci_conn *hcon;
	struct hci_dev  *hdev;
	int err, type;

	BT_DBG("%s -> %s", batostr(src), batostr(dst));

	hdev = hci_get_route(dst, src);
	if (!hdev)
		return -EHOSTUNREACH;

	hci_dev_lock_bh(hdev);

	if (lmp_esco_capable(hdev) && !disable_esco)
		type = ESCO_LINK;
	else
		type = SCO_LINK;

	hcon = hci_connect(hdev, type, dst, BT_SECURITY_LOW, HCI_AT_NO_BONDING);
	if (IS_ERR(hcon)) {
		err = PTR_ERR(hcon);
		goto done;
	}

	conn = sco_conn_add(hcon, 0);
	if (!conn) {
		hci_conn_put(hcon);
		err = -ENOMEM;
		goto done;
	}

	/* Update source addr of the socket */
	bacpy(src, conn->src);

	err = sco_chan_add(conn, sk, NULL);
	if (err)
		goto done;

	if (hcon->state == BT_CONNECTED) {
		sco_sock_clear_timer(sk);
		sk->sk_state = BT_CONNECTED;
	} else {
		sk->sk_state = BT_CONNECT;
		sco_sock_set_timer(sk, sk->sk_sndtimeo);
	}

done:
	hci_dev_unlock_bh(hdev);
	hci_dev_put(hdev);
	return err;
}

static inline int sco_send_frame(struct sock *sk, struct msghdr *msg, int len)
{
	struct sco_conn *conn = sco_pi(sk)->conn;
	struct sk_buff *skb;
	int err, count;

	/* Check outgoing MTU */
	if (len > conn->mtu)
		return -EINVAL;

	BT_DBG("sk %p len %d", sk, len);

	count = min_t(unsigned int, conn->mtu, len);
	skb = bt_skb_send_alloc(sk, count,
			msg->msg_flags & MSG_DONTWAIT, &err);
	if (!skb)
		return err;

	if (memcpy_fromiovec(skb_put(skb, count), msg->msg_iov, count)) {
		kfree_skb(skb);
		return -EFAULT;
	}

	hci_send_sco(conn->hcon, skb);

	return count;
}

static inline void sco_recv_frame(struct sco_conn *conn, struct sk_buff *skb)
{
	struct sock *sk = sco_chan_get(conn);

	if (!sk)
		goto drop;

	BT_DBG("sk %p len %d", sk, skb->len);

	if (sk->sk_state != BT_CONNECTED)
		goto drop;

	if (!sock_queue_rcv_skb(sk, skb))
		return;

drop:
	kfree_skb(skb);
}

/* -------- Socket interface ---------- */
static struct sock *__sco_get_sock_by_addr(bdaddr_t *ba)
{
	struct sock *sk;
	struct hlist_node *node;

	sk_for_each(sk, node, &sco_sk_list.head)
		if (!bacmp(&bt_sk(sk)->src, ba))
			goto found;
	sk = NULL;
found:
	return sk;
}

/* Find socket listening on source bdaddr.
 * Returns closest match.
 */
static struct sock *sco_get_sock_listen(bdaddr_t *src)
{
	struct sock *sk = NULL, *sk1 = NULL;
	struct hlist_node *node;

	read_lock(&sco_sk_list.lock);

	sk_for_each(sk, node, &sco_sk_list.head) {
		if (sk->sk_state != BT_LISTEN)
			continue;

		/* Exact match. */
		if (!bacmp(&bt_sk(sk)->src, src))
			break;

		/* Closest match */
		if (!bacmp(&bt_sk(sk)->src, BDADDR_ANY))
			sk1 = sk;
	}

	read_unlock(&sco_sk_list.lock);

	return node ? sk : sk1;
}

static void sco_sock_destruct(struct sock *sk)
{
	BT_DBG("sk %p", sk);

	skb_queue_purge(&sk->sk_receive_queue);
	skb_queue_purge(&sk->sk_write_queue);
}

static void sco_sock_cleanup_listen(struct sock *parent)
{
	struct sock *sk;

	BT_DBG("parent %p", parent);

	/* Close not yet accepted channels */
	while ((sk = bt_accept_dequeue(parent, NULL))) {
		sco_sock_close(sk);
		sco_sock_kill(sk);
	}

	parent->sk_state  = BT_CLOSED;
	sock_set_flag(parent, SOCK_ZAPPED);
}

/* Kill socket (only if zapped and orphan)
 * Must be called on unlocked socket.
 */
static void sco_sock_kill(struct sock *sk)
{
	if (!sock_flag(sk, SOCK_ZAPPED) || sk->sk_socket)
		return;

	BT_DBG("sk %p state %d", sk, sk->sk_state);

	/* Kill poor orphan */
	bt_sock_unlink(&sco_sk_list, sk);
	sock_set_flag(sk, SOCK_DEAD);
	sock_put(sk);
}

static void __sco_sock_close(struct sock *sk)
{
	BT_DBG("sk %p state %d socket %p", sk, sk->sk_state, sk->sk_socket);

	switch (sk->sk_state) {
	case BT_LISTEN:
		sco_sock_cleanup_listen(sk);
		break;

	case BT_CONNECTED:
	case BT_CONFIG:
		if (sco_pi(sk)->conn) {
			sk->sk_state = BT_DISCONN;
			sco_sock_set_timer(sk, SCO_DISCONN_TIMEOUT);
			hci_conn_put(sco_pi(sk)->conn->hcon);
<<<<<<< HEAD
			sco_pi(sk)->conn = NULL;
=======
			sco_pi(sk)->conn->hcon = NULL;
>>>>>>> 56299378
		} else
			sco_chan_del(sk, ECONNRESET);
		break;

	case BT_CONNECT:
	case BT_DISCONN:
		sco_chan_del(sk, ECONNRESET);
		break;

	default:
		sock_set_flag(sk, SOCK_ZAPPED);
		break;
	}
}

/* Must be called on unlocked socket. */
static void sco_sock_close(struct sock *sk)
{
	sco_sock_clear_timer(sk);
	lock_sock(sk);
	__sco_sock_close(sk);
	release_sock(sk);
	sco_sock_kill(sk);
}

static void sco_sock_init(struct sock *sk, struct sock *parent)
{
	BT_DBG("sk %p", sk);

	if (parent)
		sk->sk_type = parent->sk_type;
}

static struct proto sco_proto = {
	.name		= "SCO",
	.owner		= THIS_MODULE,
	.obj_size	= sizeof(struct sco_pinfo)
};

static struct sock *sco_sock_alloc(struct net *net, struct socket *sock, int proto, gfp_t prio)
{
	struct sock *sk;

	sk = sk_alloc(net, PF_BLUETOOTH, prio, &sco_proto);
	if (!sk)
		return NULL;

	sock_init_data(sock, sk);
	INIT_LIST_HEAD(&bt_sk(sk)->accept_q);

	sk->sk_destruct = sco_sock_destruct;
	sk->sk_sndtimeo = SCO_CONN_TIMEOUT;

	sock_reset_flag(sk, SOCK_ZAPPED);

	sk->sk_protocol = proto;
	sk->sk_state    = BT_OPEN;

	setup_timer(&sk->sk_timer, sco_sock_timeout, (unsigned long)sk);

	bt_sock_link(&sco_sk_list, sk);
	return sk;
}

static int sco_sock_create(struct net *net, struct socket *sock, int protocol,
			   int kern)
{
	struct sock *sk;

	BT_DBG("sock %p", sock);

	sock->state = SS_UNCONNECTED;

	if (sock->type != SOCK_SEQPACKET)
		return -ESOCKTNOSUPPORT;

	sock->ops = &sco_sock_ops;

	sk = sco_sock_alloc(net, sock, protocol, GFP_ATOMIC);
	if (!sk)
		return -ENOMEM;

	sco_sock_init(sk, NULL);
	return 0;
}

static int sco_sock_bind(struct socket *sock, struct sockaddr *addr, int addr_len)
{
	struct sockaddr_sco *sa = (struct sockaddr_sco *) addr;
	struct sock *sk = sock->sk;
	bdaddr_t *src = &sa->sco_bdaddr;
	int err = 0;

	BT_DBG("sk %p %s", sk, batostr(&sa->sco_bdaddr));

	if (!addr || addr->sa_family != AF_BLUETOOTH)
		return -EINVAL;

	lock_sock(sk);

	if (sk->sk_state != BT_OPEN) {
		err = -EBADFD;
		goto done;
	}

	write_lock_bh(&sco_sk_list.lock);

	if (bacmp(src, BDADDR_ANY) && __sco_get_sock_by_addr(src)) {
		err = -EADDRINUSE;
	} else {
		/* Save source address */
		bacpy(&bt_sk(sk)->src, &sa->sco_bdaddr);
		sk->sk_state = BT_BOUND;
	}

	write_unlock_bh(&sco_sk_list.lock);

done:
	release_sock(sk);
	return err;
}

static int sco_sock_connect(struct socket *sock, struct sockaddr *addr, int alen, int flags)
{
	struct sockaddr_sco *sa = (struct sockaddr_sco *) addr;
	struct sock *sk = sock->sk;
	int err = 0;


	BT_DBG("sk %p", sk);

	if (alen < sizeof(struct sockaddr_sco) ||
	    addr->sa_family != AF_BLUETOOTH)
		return -EINVAL;

	if (sk->sk_state != BT_OPEN && sk->sk_state != BT_BOUND)
		return -EBADFD;

	if (sk->sk_type != SOCK_SEQPACKET)
		return -EINVAL;

	lock_sock(sk);

	/* Set destination address and psm */
	bacpy(&bt_sk(sk)->dst, &sa->sco_bdaddr);

	err = sco_connect(sk);
	if (err)
		goto done;

	err = bt_sock_wait_state(sk, BT_CONNECTED,
			sock_sndtimeo(sk, flags & O_NONBLOCK));

done:
	release_sock(sk);
	return err;
}

static int sco_sock_listen(struct socket *sock, int backlog)
{
	struct sock *sk = sock->sk;
	int err = 0;

	BT_DBG("sk %p backlog %d", sk, backlog);

	lock_sock(sk);

	if (sk->sk_state != BT_BOUND || sock->type != SOCK_SEQPACKET) {
		err = -EBADFD;
		goto done;
	}

	sk->sk_max_ack_backlog = backlog;
	sk->sk_ack_backlog = 0;
	sk->sk_state = BT_LISTEN;

done:
	release_sock(sk);
	return err;
}

static int sco_sock_accept(struct socket *sock, struct socket *newsock, int flags)
{
	DECLARE_WAITQUEUE(wait, current);
	struct sock *sk = sock->sk, *ch;
	long timeo;
	int err = 0;

	lock_sock(sk);

	if (sk->sk_state != BT_LISTEN) {
		err = -EBADFD;
		goto done;
	}

	timeo = sock_rcvtimeo(sk, flags & O_NONBLOCK);

	BT_DBG("sk %p timeo %ld", sk, timeo);

	/* Wait for an incoming connection. (wake-one). */
	add_wait_queue_exclusive(sk_sleep(sk), &wait);
	while (!(ch = bt_accept_dequeue(sk, newsock))) {
		set_current_state(TASK_INTERRUPTIBLE);
		if (!timeo) {
			err = -EAGAIN;
			break;
		}

		release_sock(sk);
		timeo = schedule_timeout(timeo);
		lock_sock(sk);

		if (sk->sk_state != BT_LISTEN) {
			err = -EBADFD;
			break;
		}

		if (signal_pending(current)) {
			err = sock_intr_errno(timeo);
			break;
		}
	}
	set_current_state(TASK_RUNNING);
	remove_wait_queue(sk_sleep(sk), &wait);

	if (err)
		goto done;

	newsock->state = SS_CONNECTED;

	BT_DBG("new socket %p", ch);

done:
	release_sock(sk);
	return err;
}

static int sco_sock_getname(struct socket *sock, struct sockaddr *addr, int *len, int peer)
{
	struct sockaddr_sco *sa = (struct sockaddr_sco *) addr;
	struct sock *sk = sock->sk;

	BT_DBG("sock %p, sk %p", sock, sk);

	addr->sa_family = AF_BLUETOOTH;
	*len = sizeof(struct sockaddr_sco);

	if (peer)
		bacpy(&sa->sco_bdaddr, &bt_sk(sk)->dst);
	else
		bacpy(&sa->sco_bdaddr, &bt_sk(sk)->src);

	return 0;
}

static int sco_sock_sendmsg(struct kiocb *iocb, struct socket *sock,
			    struct msghdr *msg, size_t len)
{
	struct sock *sk = sock->sk;
	int err;

	BT_DBG("sock %p, sk %p", sock, sk);

	err = sock_error(sk);
	if (err)
		return err;

	if (msg->msg_flags & MSG_OOB)
		return -EOPNOTSUPP;

	lock_sock(sk);

	if (sk->sk_state == BT_CONNECTED)
		err = sco_send_frame(sk, msg, len);
	else
		err = -ENOTCONN;

	release_sock(sk);
	return err;
}

static int sco_sock_setsockopt(struct socket *sock, int level, int optname, char __user *optval, unsigned int optlen)
{
	struct sock *sk = sock->sk;
	int err = 0;

	BT_DBG("sk %p", sk);

	lock_sock(sk);

	switch (optname) {
	default:
		err = -ENOPROTOOPT;
		break;
	}

	release_sock(sk);
	return err;
}

static int sco_sock_getsockopt_old(struct socket *sock, int optname, char __user *optval, int __user *optlen)
{
	struct sock *sk = sock->sk;
	struct sco_options opts;
	struct sco_conninfo cinfo;
	int len, err = 0;

	BT_DBG("sk %p", sk);

	if (get_user(len, optlen))
		return -EFAULT;

	lock_sock(sk);

	switch (optname) {
	case SCO_OPTIONS:
		if (sk->sk_state != BT_CONNECTED) {
			err = -ENOTCONN;
			break;
		}

		opts.mtu = sco_pi(sk)->conn->mtu;

		BT_DBG("mtu %d", opts.mtu);

		len = min_t(unsigned int, len, sizeof(opts));
		if (copy_to_user(optval, (char *)&opts, len))
			err = -EFAULT;

		break;

	case SCO_CONNINFO:
		if (sk->sk_state != BT_CONNECTED) {
			err = -ENOTCONN;
			break;
		}

		memset(&cinfo, 0, sizeof(cinfo));
		cinfo.hci_handle = sco_pi(sk)->conn->hcon->handle;
		memcpy(cinfo.dev_class, sco_pi(sk)->conn->hcon->dev_class, 3);

		len = min_t(unsigned int, len, sizeof(cinfo));
		if (copy_to_user(optval, (char *)&cinfo, len))
			err = -EFAULT;

		break;

	default:
		err = -ENOPROTOOPT;
		break;
	}

	release_sock(sk);
	return err;
}

static int sco_sock_getsockopt(struct socket *sock, int level, int optname, char __user *optval, int __user *optlen)
{
	struct sock *sk = sock->sk;
	int len, err = 0;

	BT_DBG("sk %p", sk);

	if (level == SOL_SCO)
		return sco_sock_getsockopt_old(sock, optname, optval, optlen);

	if (get_user(len, optlen))
		return -EFAULT;

	lock_sock(sk);

	switch (optname) {
	default:
		err = -ENOPROTOOPT;
		break;
	}

	release_sock(sk);
	return err;
}

static int sco_sock_shutdown(struct socket *sock, int how)
{
	struct sock *sk = sock->sk;
	int err = 0;

	BT_DBG("sock %p, sk %p", sock, sk);

	if (!sk)
		return 0;

	lock_sock(sk);
	if (!sk->sk_shutdown) {
		sk->sk_shutdown = SHUTDOWN_MASK;
		sco_sock_clear_timer(sk);
		__sco_sock_close(sk);

		if (sock_flag(sk, SOCK_LINGER) && sk->sk_lingertime)
			err = bt_sock_wait_state(sk, BT_CLOSED,
							sk->sk_lingertime);
	}
	release_sock(sk);
	return err;
}

static int sco_sock_release(struct socket *sock)
{
	struct sock *sk = sock->sk;
	int err = 0;

	BT_DBG("sock %p, sk %p", sock, sk);

	if (!sk)
		return 0;

	sco_sock_close(sk);

	if (sock_flag(sk, SOCK_LINGER) && sk->sk_lingertime) {
		lock_sock(sk);
		err = bt_sock_wait_state(sk, BT_CLOSED, sk->sk_lingertime);
		release_sock(sk);
	}

	sock_orphan(sk);
	sco_sock_kill(sk);
	return err;
}

static void __sco_chan_add(struct sco_conn *conn, struct sock *sk, struct sock *parent)
{
	BT_DBG("conn %p", conn);

	sco_pi(sk)->conn = conn;
	conn->sk = sk;

	if (parent)
		bt_accept_enqueue(parent, sk);
}

/* Delete channel.
 * Must be called on the locked socket. */
static void sco_chan_del(struct sock *sk, int err)
{
	struct sco_conn *conn;

	conn = sco_pi(sk)->conn;

	BT_DBG("sk %p, conn %p, err %d", sk, conn, err);

	if (conn) {
		sco_conn_lock(conn);
		conn->sk = NULL;
		sco_pi(sk)->conn = NULL;
		sco_conn_unlock(conn);

		if (conn->hcon)
			hci_conn_put(conn->hcon);
	}

	sk->sk_state = BT_CLOSED;
	sk->sk_err   = err;
	sk->sk_state_change(sk);

	sock_set_flag(sk, SOCK_ZAPPED);
}

static void sco_conn_ready(struct sco_conn *conn)
{
	struct sock *parent;
	struct sock *sk = conn->sk;

	BT_DBG("conn %p", conn);

	sco_conn_lock(conn);

	if (sk) {
		sco_sock_clear_timer(sk);
		bh_lock_sock(sk);
		sk->sk_state = BT_CONNECTED;
		sk->sk_state_change(sk);
		bh_unlock_sock(sk);
	} else {
		parent = sco_get_sock_listen(conn->src);
		if (!parent)
			goto done;

		bh_lock_sock(parent);

		sk = sco_sock_alloc(sock_net(parent), NULL,
				BTPROTO_SCO, GFP_ATOMIC);
		if (!sk) {
			bh_unlock_sock(parent);
			goto done;
		}

		sco_sock_init(sk, parent);

		bacpy(&bt_sk(sk)->src, conn->src);
		bacpy(&bt_sk(sk)->dst, conn->dst);

		hci_conn_hold(conn->hcon);
		__sco_chan_add(conn, sk, parent);

		sk->sk_state = BT_CONNECTED;

		/* Wake up parent */
		parent->sk_data_ready(parent, 1);

		bh_unlock_sock(parent);
	}

done:
	sco_conn_unlock(conn);
}

/* ----- SCO interface with lower layer (HCI) ----- */
static int sco_connect_ind(struct hci_dev *hdev, bdaddr_t *bdaddr, __u8 type)
{
	register struct sock *sk;
	struct hlist_node *node;
	int lm = 0;

	if (type != SCO_LINK && type != ESCO_LINK)
		return -EINVAL;

	BT_DBG("hdev %s, bdaddr %s", hdev->name, batostr(bdaddr));

	/* Find listening sockets */
	read_lock(&sco_sk_list.lock);
	sk_for_each(sk, node, &sco_sk_list.head) {
		if (sk->sk_state != BT_LISTEN)
			continue;

		if (!bacmp(&bt_sk(sk)->src, &hdev->bdaddr) ||
				!bacmp(&bt_sk(sk)->src, BDADDR_ANY)) {
			lm |= HCI_LM_ACCEPT;
			break;
		}
	}
	read_unlock(&sco_sk_list.lock);

	return lm;
}

static int sco_connect_cfm(struct hci_conn *hcon, __u8 status)
{
	BT_DBG("hcon %p bdaddr %s status %d", hcon, batostr(&hcon->dst), status);

	if (hcon->type != SCO_LINK && hcon->type != ESCO_LINK)
		return -EINVAL;

	if (!status) {
		struct sco_conn *conn;

		conn = sco_conn_add(hcon, status);
		if (conn)
			sco_conn_ready(conn);
	} else
		sco_conn_del(hcon, bt_err(status));

	return 0;
}

static int sco_disconn_cfm(struct hci_conn *hcon, __u8 reason)
{
	BT_DBG("hcon %p reason %d", hcon, reason);

	if (hcon->type != SCO_LINK && hcon->type != ESCO_LINK)
		return -EINVAL;

	sco_conn_del(hcon, bt_err(reason));

	return 0;
}

static int sco_recv_scodata(struct hci_conn *hcon, struct sk_buff *skb)
{
	struct sco_conn *conn = hcon->sco_data;

	if (!conn)
		goto drop;

	BT_DBG("conn %p len %d", conn, skb->len);

	if (skb->len) {
		sco_recv_frame(conn, skb);
		return 0;
	}

drop:
	kfree_skb(skb);
	return 0;
}

static int sco_debugfs_show(struct seq_file *f, void *p)
{
	struct sock *sk;
	struct hlist_node *node;

	read_lock_bh(&sco_sk_list.lock);

	sk_for_each(sk, node, &sco_sk_list.head) {
		seq_printf(f, "%s %s %d\n", batostr(&bt_sk(sk)->src),
				batostr(&bt_sk(sk)->dst), sk->sk_state);
	}

	read_unlock_bh(&sco_sk_list.lock);

	return 0;
}

static int sco_debugfs_open(struct inode *inode, struct file *file)
{
	return single_open(file, sco_debugfs_show, inode->i_private);
}

static const struct file_operations sco_debugfs_fops = {
	.open		= sco_debugfs_open,
	.read		= seq_read,
	.llseek		= seq_lseek,
	.release	= single_release,
};

static struct dentry *sco_debugfs;

static const struct proto_ops sco_sock_ops = {
	.family		= PF_BLUETOOTH,
	.owner		= THIS_MODULE,
	.release	= sco_sock_release,
	.bind		= sco_sock_bind,
	.connect	= sco_sock_connect,
	.listen		= sco_sock_listen,
	.accept		= sco_sock_accept,
	.getname	= sco_sock_getname,
	.sendmsg	= sco_sock_sendmsg,
	.recvmsg	= bt_sock_recvmsg,
	.poll		= bt_sock_poll,
	.ioctl		= bt_sock_ioctl,
	.mmap		= sock_no_mmap,
	.socketpair	= sock_no_socketpair,
	.shutdown	= sco_sock_shutdown,
	.setsockopt	= sco_sock_setsockopt,
	.getsockopt	= sco_sock_getsockopt
};

static const struct net_proto_family sco_sock_family_ops = {
	.family	= PF_BLUETOOTH,
	.owner	= THIS_MODULE,
	.create	= sco_sock_create,
};

static struct hci_proto sco_hci_proto = {
	.name		= "SCO",
	.id		= HCI_PROTO_SCO,
	.connect_ind	= sco_connect_ind,
	.connect_cfm	= sco_connect_cfm,
	.disconn_cfm	= sco_disconn_cfm,
	.recv_scodata	= sco_recv_scodata
};

int __init sco_init(void)
{
	int err;

	err = proto_register(&sco_proto, 0);
	if (err < 0)
		return err;

	err = bt_sock_register(BTPROTO_SCO, &sco_sock_family_ops);
	if (err < 0) {
		BT_ERR("SCO socket registration failed");
		goto error;
	}

	err = hci_register_proto(&sco_hci_proto);
	if (err < 0) {
		BT_ERR("SCO protocol registration failed");
		bt_sock_unregister(BTPROTO_SCO);
		goto error;
	}

	if (bt_debugfs) {
		sco_debugfs = debugfs_create_file("sco", 0444,
					bt_debugfs, NULL, &sco_debugfs_fops);
		if (!sco_debugfs)
			BT_ERR("Failed to create SCO debug file");
	}

	BT_INFO("SCO socket layer initialized");

	return 0;

error:
	proto_unregister(&sco_proto);
	return err;
}

void __exit sco_exit(void)
{
	debugfs_remove(sco_debugfs);

	if (bt_sock_unregister(BTPROTO_SCO) < 0)
		BT_ERR("SCO socket unregistration failed");

	if (hci_unregister_proto(&sco_hci_proto) < 0)
		BT_ERR("SCO protocol unregistration failed");

	proto_unregister(&sco_proto);
}

module_param(disable_esco, bool, 0644);
MODULE_PARM_DESC(disable_esco, "Disable eSCO connection creation");<|MERGE_RESOLUTION|>--- conflicted
+++ resolved
@@ -373,11 +373,7 @@
 			sk->sk_state = BT_DISCONN;
 			sco_sock_set_timer(sk, SCO_DISCONN_TIMEOUT);
 			hci_conn_put(sco_pi(sk)->conn->hcon);
-<<<<<<< HEAD
-			sco_pi(sk)->conn = NULL;
-=======
 			sco_pi(sk)->conn->hcon = NULL;
->>>>>>> 56299378
 		} else
 			sco_chan_del(sk, ECONNRESET);
 		break;
